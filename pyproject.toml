[project]
name = "srai"
version = "0.0.1"
description = "A set of python modules for geospatial machine learning and data mining"
authors = [{ name = "srai", email = "spatialrepresentationsforai@gmail.com" }]
# pdm add <library>
dependencies = [
    "pandas>=1.3",
    "geopandas>=0.11.1",
    "shapely>=1.8.5.post1",
    "h3>=4.0.0b1",
    "numpy>=1.23.4",
    "geoparquet>=0.0.3",
    "pyfunctional>=1.4.3",
    "rtree>=1.0.1",
    "scipy>=1.9.3",
    "pyarrow>=10.0.0",
    "topojson>=1.5",
    "tqdm>=4.64.1",
    "s2>=0.1.9",
    "pytorch-lightning>=1.0.0",
    "torch",
]
requires-python = ">=3.8"
readme = "README.md"
license = { text = "Apache-2.0" }
classifiers = [
    "Development Status :: 3 - Alpha",
    "License :: OSI Approved :: Apache Software License",
    "Topic :: Scientific/Engineering :: Artificial Intelligence",
    "Topic :: Scientific/Engineering :: GIS",
    "Intended Audience :: Science/Research",
    "Intended Audience :: Developers",
    "Programming Language :: Python :: 3",
    "Programming Language :: Python :: 3.8",
    "Programming Language :: Python :: 3.9",
    "Programming Language :: Python :: 3.10",
    "Operating System :: Unix",
    "Operating System :: MacOS",
]

[project.urls]
Homepage = "https://srai-lab.github.io/srai"
Repository = "https://github.com/srai-lab/srai"
Documentation = "https://srai-lab.github.io/srai"
Changelog = "https://github.com/srai-lab/srai/blob/main/CHANGELOG.md"

[project.optional-dependencies]
# pdm add -G osm <library>
osm = ["osmium>=3.4.1", "osmnx>=1.2.2", "overpass>=0.7"]
# pdm add -G voronoi <library>
voronoi = ["pymap3d>=2.9.1", "haversine>=2.7.0", "spherical-geometry>=1.2.23"]
# pdm add -G gtfs <library>
gtfs = ["gtfs-kit>=5.0.0"]
# pdm add -G plotting <library>
plotting = ["folium>=0.14.0", "mapclassify>=2.5.0", "plotly>=5.10.0", "kaleido==0.2.1"]
all = ["srai[osm,voronoi,gtfs,plotting]"]

[build-system]
requires = ["pdm-pep517>=1.0.0"]
build-backend = "pdm.pep517.api"

[tool]
[tool.pdm]
[tool.pdm.dev-dependencies]
# pdm add -d <library>
dev = ["bumpver>=2022.1118"]
# pdm add -dG lint <library>
lint = [
    "pre-commit~=2.20",
    "black[jupyter]>=22.10.0",
    "mypy~=0.982",
    "docformatter[tomli]>=1.5.0",
    "ruff>=0.0.259",
]
# pdm add -dG test <library>
test = [
    "pytest~=7.1",
    "tox-pdm>=0.6.0",
    "pytest-mock>=3.0.0",
    "requests-mock>=1.10.0",
    "pytest-check>=2.1.4",
    "pytest-parametrization>=2022.2.1",
]
# pdm add -dG visualization <library>
visualization = [
    "keplergl>=0.3.2",
    "matplotlib>=3.6.1",
]
# pdm add -dG docs <library>
docs = [
    "mkdocs>=1.4.0",
    "mkdocs-material>=8.5.6",
    "mkdocs-mermaid2-plugin>=0.6.0",
    "mkdocstrings[python]>=0.19.0",
    "mkdocs-jupyter>=0.22.0",
    "ipykernel>=6.16.0",
    "mkdocs-gen-files>=0.4.0",
    "mkdocs-awesome-pages-plugin>=2.8.0",
    "mike<2.0.0",
]
performance = ["scalene>=1.5.14"]
license = ["licensecheck>=2023.0.1"]

[tool.black]
line-length = 100
target-version = ["py38", "py39", "py310", "py311"]
preview = true

<<<<<<< HEAD
[tool.isort]
profile = "black"
known_first_party = ["srai"]
skip_gitignore = true
color_output = true
=======
[tool.ruff]
line-length = 100
target-version = "py38"
select = [
    "E", "W",       # pycodestyle
    "F",            # pyflakes
    "UP",           # pyupgrade
    "D",            # pydocstyle
    "I",            # isort
    "B",            # flake8-bugbear
    "NPY",          # NumPy
    "YTT",          # flake8-2020
    "Q",            # flake8-quotes
    "PLE", "PLW",   # pylint (add "PLR" in the future)
    "PIE",          # misc lints
    "TID",          # tidy imports
    "ISC",          # implicit string concatenation
    "TCH",          # type-checking imports
    # "N",            # pep8-naming
    # "ANN",          # flake8-annotations
]
ignore = ["D212"]
extend-exclude = [
    "old",
]
>>>>>>> 1eddc420

[tool.ruff.pydocstyle]
convention = "google"

[tool.ruff.pycodestyle]
max-doc-length = 100

[tool.mypy]
strict = true
show_column_numbers = true
disallow_untyped_defs = true
no_implicit_optional = true
check_untyped_defs = true
warn_return_any = true

[tool.docformatter]
syntax = 'google'
black = true
recursive = true
wrap-summaries = 100
wrap-descriptions = 100
# force-wrap = false # uncomment after https://github.com/PyCQA/docformatter/issues/68 is resolved
tab-width = 4
blank = false
pre-summary-newline = true
close-quotes-on-newline = true
wrap-one-line = true

[tool.bumpver]
current_version = "0.0.1"
version_pattern = "MAJOR.MINOR.PATCH[PYTAGNUM]"
commit_message = "chore: bump version {old_version} -> {new_version}"
commit = true
tag = true
push = false

[tool.bumpver.file_patterns]
"pyproject.toml" = ['current_version = "{version}"', 'version = "{version}"']

[tool.pytest.ini_options]
addopts = ["--import-mode=importlib"]
markers = ["slow: marks tests as slow (deselect with '-m \"not slow\"')"]

[tool.licensecheck]
using = "requirements"
zero = false
ignore_licenses = ["UNKNOWN"]
ignore_packages = [
    'srai',                     # skip self
    'scalene',                  # uses Apache-2.0 license, takes time to analyse
    'docformatter',             # uses MIT license, has mismatched license in analysis
    'pymap3d',                  # uses BSD-2 license, has mismatched license in analysis
    'mkdocs-jupyter',           # uses Apache-2.0 license, has mismatched license in analysis
    'nvidia-cublas-cu11',       # uses NVIDIA license
    'nvidia-cuda-cupti-cu11',   # uses NVIDIA license
    'nvidia-cuda-nvrtc-cu11',   # uses NVIDIA license
    'nvidia-cuda-runtime-cu11', # uses NVIDIA license
    'nvidia-cudnn-cu11',        # uses NVIDIA license
    'nvidia-cufft-cu11',        # uses NVIDIA license
    'nvidia-curand-cu11',       # uses NVIDIA license
    'nvidia-cusolver-cu11',     # uses NVIDIA license
    'nvidia-cusparse-cu11',     # uses NVIDIA license
    'nvidia-nccl-cu11',         # uses NVIDIA license
    'nvidia-nvtx-cu11',         # uses NVIDIA license
]<|MERGE_RESOLUTION|>--- conflicted
+++ resolved
@@ -107,13 +107,6 @@
 target-version = ["py38", "py39", "py310", "py311"]
 preview = true
 
-<<<<<<< HEAD
-[tool.isort]
-profile = "black"
-known_first_party = ["srai"]
-skip_gitignore = true
-color_output = true
-=======
 [tool.ruff]
 line-length = 100
 target-version = "py38"
@@ -139,7 +132,6 @@
 extend-exclude = [
     "old",
 ]
->>>>>>> 1eddc420
 
 [tool.ruff.pydocstyle]
 convention = "google"
