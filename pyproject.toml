--- conflicted
+++ resolved
@@ -1,6 +1,6 @@
 [project]
 name = "srai"
-version = "0.9.5"
+version = "0.8.3"
 description = "A set of python modules for geospatial machine learning and data mining"
 authors = [
     { name = "Piotr Gramacki", email = "pgramacki@kraina.ai" },
@@ -27,11 +27,7 @@
     "omegaconf",
     "python-dotenv",
     "datasets",
-<<<<<<< HEAD
-    "polars>=0.19.4",
-=======
     "fastdtw",
->>>>>>> 6723808d
 ]
 requires-python = ">=3.9"
 readme = "README.md"
@@ -66,8 +62,6 @@
 
 # pdm add -G osm <library>
 osm = ["overpass>=0.7", "pillow>=8.0.0", "beautifulsoup4", "quackosm>=0.11.0"]
-# pdm add -G overturemaps <library>
-overturemaps = ["overturemaestro>=0.2.5"]
 # pdm add -G voronoi <library>
 voronoi = [
     "pymap3d>=3.0.0",
@@ -93,7 +87,7 @@
     "torch<2.3; sys_platform == 'darwin' and platform_machine == 'x86_64'",
     "torch",
 ]
-all = ["srai[osm,overturemaps,voronoi,gtfs,plotting,torch]"]
+all = ["srai[osm,voronoi,gtfs,plotting,torch]"]
 
 
 [build-system]
@@ -120,11 +114,14 @@
     "pytest-snapshot>=0.9.0",
 ]
 # pdm add -dG visualization <library>
-visualization = ["matplotlib", "lonboard", "pydeck", "pypalettes", "contextily", "seaborn"]
+visualization = [
+    "matplotlib",
+    "lonboard",
+]
 # pdm add -dG docs <library>
 docs = [
     "mkdocs",
-    "mkdocs-material[imaging]",
+    "mkdocs-material",
     "mkdocs-mermaid2-plugin",
     "mkdocstrings[python]",
     "mkdocs-jupyter",
@@ -134,7 +131,6 @@
     "mike>=2",
     "scikit-learn>=1.2.0",
     "umap-learn",
-    "xgboost",
 ]
 # performance = ["scalene"]
 license = ["licensecheck==2024.3", "pipdeptree"]
@@ -203,7 +199,7 @@
 wrap-one-line = true
 
 [tool.bumpver]
-current_version = "0.9.5"
+current_version = "0.8.3"
 version_pattern = "MAJOR.MINOR.PATCH[PYTAGNUM]"
 commit_message = "chore(CI/CD): bump version {old_version} -> {new_version}"
 commit = true
@@ -235,12 +231,6 @@
     'pymap3d',                  # uses BSD-2 license, has mismatched license in analysis
     'mkdocs-jupyter',           # uses Apache-2.0 license, has mismatched license in analysis
     'pycountry',                # uses LGPLv2, has mismatched license in analysis
-    'referencing',              # uses MIT license, has mismatched license in analysis
-    'griffe',                   # uses ISC license, not recognised by licensecheck
-    'mkdocs-autorefs',          # uses ISC license, not recognised by licensecheck
-    'mkdocstrings',             # uses ISC license, not recognised by licensecheck
-    'mkdocstrings-python',      # uses ISC license, not recognised by licensecheck
-    'pipdeptree',               # uses MIT license, not recognised by licensecheck
     'nvidia-cublas-cu11',       # uses NVIDIA license
     'nvidia-cuda-cupti-cu11',   # uses NVIDIA license
     'nvidia-cuda-nvrtc-cu11',   # uses NVIDIA license
