[project]
name = "srai"
version = "0.0.1"
description = "A set of python modules for geospatial machine learning and data mining"
authors = [{ name = "srai", email = "spatialrepresentationsforai@gmail.com" }]
# pdm add <library>
dependencies = [
    "pandas",
    "geopandas",
    "shapely",
    "h3>=4.0.0b1",
<<<<<<< HEAD
    "numpy>=1.23.4",
    "geoparquet>=0.0.3",
    "pyfunctional>=1.4.3",
    "rtree>=1.0.1",
    "scipy>=1.9.3",
    "pyarrow>=10.0.0",
    "topojson>=1.5",
    "tqdm>=4.64.1",
    "s2>=0.1.9",
    "pytorch-lightning>=1.0.0",
    "torch",
    "pillow>=9.5.0",
=======
    "numpy",
    "geoparquet",
    "pyfunctional",
    "rtree",
    "scipy",
    "pyarrow",
    "topojson",
    "tqdm",
    "s2",
    "typeguard",
>>>>>>> 4ebfb849
]
requires-python = ">=3.8"
readme = "README.md"
license = { text = "Apache-2.0" }
classifiers = [
    "Development Status :: 3 - Alpha",
    "License :: OSI Approved :: Apache Software License",
    "Topic :: Scientific/Engineering :: Artificial Intelligence",
    "Topic :: Scientific/Engineering :: GIS",
    "Intended Audience :: Science/Research",
    "Intended Audience :: Developers",
    "Programming Language :: Python :: 3",
    "Programming Language :: Python :: 3.8",
    "Programming Language :: Python :: 3.9",
    "Programming Language :: Python :: 3.10",
    "Programming Language :: Python :: 3.11",
    "Operating System :: Unix",
    "Operating System :: MacOS",
    "Operating System :: Microsoft :: Windows",
]

[project.urls]
Homepage = "https://srai-lab.github.io/srai"
Repository = "https://github.com/srai-lab/srai"
Documentation = "https://srai-lab.github.io/srai"
Changelog = "https://github.com/srai-lab/srai/blob/main/CHANGELOG.md"

[project.optional-dependencies]
# Make sure to edit test_optional_dependencies.py:
# add entries to optional packages
# add tests

# pdm add -G osm <library>
osm = ["osmium", "osmnx", "overpass"]
# pdm add -G voronoi <library>
voronoi = ["pymap3d", "haversine", "spherical-geometry"]
# pdm add -G gtfs <library>
gtfs = ["gtfs-kit"]
# pdm add -G plotting <library>
plotting = ["folium", "mapclassify", "plotly", "kaleido"]
# pdm add -G torch <library>
torch = ["pytorch-lightning", "torch"]
all = ["srai[osm,voronoi,gtfs,plotting,torch]"]


[build-system]
requires = ["pdm-backend"]
build-backend = "pdm.backend"

[tool]
[tool.pdm]
[tool.pdm.dev-dependencies]
# pdm add -d <library>
dev = [
    "bumpver",
    "types-requests",
]
# pdm add -dG lint <library>
lint = [
    "pre-commit",
    "black[jupyter]",
    "mypy",
    "docformatter[tomli]",
    "ruff",
]
# pdm add -dG test <library>
test = [
    "pytest",
    "tox-pdm",
    "pytest-mock",
    "requests-mock",
    "pytest-check",
    "pytest-parametrization",
    "pytest-xdist",
]
# pdm add -dG visualization <library>
visualization = [
    "keplergl",
    "matplotlib",
]
# pdm add -dG docs <library>
docs = [
    "mkdocs",
    "mkdocs-material",
    "mkdocs-mermaid2-plugin",
    "mkdocstrings[python]",
    "mkdocs-jupyter",
    "ipykernel",
    "mkdocs-gen-files",
    "mkdocs-awesome-pages-plugin",
    "mike",
]
performance = ["scalene"]
license = ["licensecheck"]

[tool.black]
line-length = 100
target-version = ["py38", "py39", "py310", "py311"]
preview = true

[tool.ruff]
line-length = 100
target-version = "py38"
select = [
    "E", "W",       # pycodestyle
    "F",            # pyflakes
    "UP",           # pyupgrade
    "D",            # pydocstyle
    "I",            # isort
    "B",            # flake8-bugbear
    "NPY",          # NumPy
    "YTT",          # flake8-2020
    "Q",            # flake8-quotes
    "PLE", "PLW",   # pylint (add "PLR" in the future)
    "PIE",          # misc lints
    "TID",          # tidy imports
    "ISC",          # implicit string concatenation
    "TCH",          # type-checking imports
    # "N",            # pep8-naming
    # "ANN",          # flake8-annotations
]
ignore = ["D212"]
extend-exclude = [
    "old",
]

[tool.ruff.pydocstyle]
convention = "google"

[tool.ruff.pycodestyle]
max-doc-length = 100

[tool.mypy]
strict = true
show_column_numbers = true
disallow_untyped_defs = true
no_implicit_optional = true
check_untyped_defs = true
warn_return_any = true

[tool.docformatter]
syntax = 'google'
black = true
recursive = true
wrap-summaries = 100
wrap-descriptions = 100
# force-wrap = false # uncomment after https://github.com/PyCQA/docformatter/issues/68 is resolved
tab-width = 4
blank = false
pre-summary-newline = true
close-quotes-on-newline = true
wrap-one-line = true

[tool.bumpver]
current_version = "0.0.1"
version_pattern = "MAJOR.MINOR.PATCH[PYTAGNUM]"
commit_message = "chore: bump version {old_version} -> {new_version}"
commit = true
tag = true
push = false

[tool.bumpver.file_patterns]
"pyproject.toml" = ['current_version = "{version}"', 'version = "{version}"']

[tool.pytest.ini_options]
addopts = ["--import-mode=importlib"]
markers = ["slow: marks tests as slow (deselect with '-m \"not slow\"')"]
log_cli = true

[tool.licensecheck]
using = "requirements"
zero = false
ignore_licenses = ["UNKNOWN"]
ignore_packages = [
    'srai',                     # skip self
    'scalene',                  # uses Apache-2.0 license, takes time to analyse
    'docformatter',             # uses MIT license, has mismatched license in analysis
    'pymap3d',                  # uses BSD-2 license, has mismatched license in analysis
    'mkdocs-jupyter',           # uses Apache-2.0 license, has mismatched license in analysis
    'nvidia-cublas-cu11',       # uses NVIDIA license
    'nvidia-cuda-cupti-cu11',   # uses NVIDIA license
    'nvidia-cuda-nvrtc-cu11',   # uses NVIDIA license
    'nvidia-cuda-runtime-cu11', # uses NVIDIA license
    'nvidia-cudnn-cu11',        # uses NVIDIA license
    'nvidia-cufft-cu11',        # uses NVIDIA license
    'nvidia-curand-cu11',       # uses NVIDIA license
    'nvidia-cusolver-cu11',     # uses NVIDIA license
    'nvidia-cusparse-cu11',     # uses NVIDIA license
    'nvidia-nccl-cu11',         # uses NVIDIA license
    'nvidia-nvtx-cu11',         # uses NVIDIA license
]<|MERGE_RESOLUTION|>--- conflicted
+++ resolved
@@ -9,20 +9,6 @@
     "geopandas",
     "shapely",
     "h3>=4.0.0b1",
-<<<<<<< HEAD
-    "numpy>=1.23.4",
-    "geoparquet>=0.0.3",
-    "pyfunctional>=1.4.3",
-    "rtree>=1.0.1",
-    "scipy>=1.9.3",
-    "pyarrow>=10.0.0",
-    "topojson>=1.5",
-    "tqdm>=4.64.1",
-    "s2>=0.1.9",
-    "pytorch-lightning>=1.0.0",
-    "torch",
-    "pillow>=9.5.0",
-=======
     "numpy",
     "geoparquet",
     "pyfunctional",
@@ -33,7 +19,7 @@
     "tqdm",
     "s2",
     "typeguard",
->>>>>>> 4ebfb849
+    "pillow",
 ]
 requires-python = ">=3.8"
 readme = "README.md"
