--- conflicted
+++ resolved
@@ -24,13 +24,10 @@
     "requests",
     "h3ronpy>=0.20.1",
     "osmnx>=1.3.0",
-<<<<<<< HEAD
     "omegaconf",
     "python-dotenv",
     "datasets",
-=======
     "polars>=0.19.4",
->>>>>>> ef24000b
 ]
 requires-python = ">=3.9"
 readme = "README.md"
