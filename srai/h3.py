--- conflicted
+++ resolved
@@ -6,12 +6,8 @@
 import h3
 import numpy as np
 import numpy.typing as npt
-<<<<<<< HEAD
 from h3ronpy.arrow import cells_to_string, grid_disk
-from h3ronpy.arrow.vector import cells_to_wkb_polygons, wkb_to_cells
-=======
 from h3ronpy.arrow.vector import ContainmentMode, cells_to_wkb_polygons, wkb_to_cells
->>>>>>> 8c58fc3d
 from shapely.geometry import Polygon
 from shapely.geometry.base import BaseGeometry
 
