"""Base classes for Datasets."""

import abc
from typing import Optional

import geopandas as gpd
import h3
import numpy as np
import pandas as pd
from datasets import load_dataset
from shapely.geometry import Polygon
from sklearn.model_selection import train_test_split
from sklearn.preprocessing import MinMaxScaler

from srai.regionalizers import H3Regionalizer


class HuggingFaceDataset(abc.ABC):
    """Abstract class for HuggingFace datasets."""

    def __init__(
        self,
        path: str,
        version: Optional[str] = None,
        type: Optional[str] = None,
        numerical_columns: Optional[list[str]] = None,
        categorical_columns: Optional[list[str]] = None,
        target: Optional[str] = None,
        resolution: Optional[int] = None,
    ) -> None:
        self.path = path
        self.version = version
        self.numerical_columns = numerical_columns
        self.categorical_columns = categorical_columns
        self.target = target
        self.type = type
        self.train_gdf = None
        self.test_gdf = None
        self.resolution = resolution

    @abc.abstractmethod
    def _preprocessing(self, data: pd.DataFrame, version: Optional[str] = None) -> gpd.GeoDataFrame:
        """
        Preprocess the dataset from HuggingFace.

        Args:
            data (pd.DataFrame): a dataset to preprocess
            version (str, optional): version of dataset

        Returns:
            gpd.GeoDataFrame: preprocessed data.
        """
        raise NotImplementedError

    def load(self, hf_token: Optional[str] = None, version: Optional[str] = None) -> None:
        """
        Method to load dataset.

        Args:
            hf_token (str, optional): If needed, a User Access Token needed to authenticate to
                the Hugging Face Hub. Environment variable `HF_TOKEN` can be also used.
                Defaults to None.
            version (str, optional): version of a dataset

        Returns:
            None
        """
        dataset_name = self.path
        version = version or self.version
        if version is not None and len(version) == 1:
            self.resolution = int(version)
        data = load_dataset(dataset_name, version, token=hf_token, trust_remote_code=True)
        train = data["train"].to_pandas()
        processed_train = self._preprocessing(train)
        self.train_gdf = processed_train
        if "test" in data:
            test = data["test"].to_pandas()
            processed_test = self._preprocessing(test)
            self.test_gdf = processed_test

    def train_test_split_bucket_regression(
        self,
        target_column: Optional[str] = None,
        resolution: int = 9,
        test_size: float = 0.2,
        bucket_number: int = 7,
        random_state: Optional[int] = None,
    ) -> None:
        """Method to generate train and test split from GeoDataFrame, based on the target_column values - its statistic.

        Args:
            target_column (Optional[str], optional): Target column name. If None, split generated on basis of number \
                of points within a hex ov given resolution. In this case values are normalized to [0,1] scale. \
                      Defaults to preset dataset target column.
            resolution (int, optional): h3 resolution to regionalize data. Defaults to 9.
            test_size (float, optional): Percentage of test set. Defaults to 0.2.
            bucket_number (int, optional): Bucket number used to stratify target data. Defaults to 7.
            random_state (int, optional):  Controls the shuffling applied to the data before applying the split. \
                Pass an int for reproducible output across multiple function. Defaults to None.

        Returns:
            None
        """  # noqa: E501, W505
        if self.type != "point":
            raise ValueError("This split can be performed only on point data type!")

        target_column = target_column if target_column is not None else self.target
        if target_column is None:
            # target_column = self.target
            target_column = "count"

        if self.train_gdf is None:
            raise ValueError("Train GeoDataFrame is not loaded! Load the dataset first.")
        gdf = self.train_gdf
        gdf_ = gdf.copy()

        if target_column == "count":
            regionalizer = H3Regionalizer(resolution=resolution)
            regions = regionalizer.transform(gdf)

            joined_gdf = gpd.sjoin(gdf, regions, how="left", predicate="within")  # noqa: E501
            joined_gdf.rename(columns={"index_right": "h3_index"}, inplace=True)

            averages_hex = joined_gdf.groupby("h3_index").size().reset_index(name=target_column)
            gdf_ = regions.merge(
                averages_hex, how="inner", left_on="region_id", right_on="h3_index"
            )
            gdf_.rename(columns={"h3_index": "region_id"}, inplace=True)
            gdf_.index = gdf_["region_id"]

        splits = np.linspace(
            0, 1, num=bucket_number + 1
        )  # generate splits to bucket classification
        quantiles = gdf_[target_column].quantile(splits)  # compute quantiles
        bins = [quantiles[i] for i in splits]
        gdf_["bucket"] = pd.cut(gdf_[target_column], bins=bins, include_lowest=True).apply(
            lambda x: x.mid
        )  # noqa: E501

        train_indices, test_indices = train_test_split(
            range(len(gdf_)),
            test_size=test_size,  # * 2 multiply for dev set also
            stratify=gdf_.bucket,  # stratify by bucket value
            random_state=random_state,
        )

        # dev_indices, test_indices = train_test_split(
        #     range(len(test_indices)),
        #     test_size=0.5,
        #     stratify=gdf_.iloc[test_indices].bucket,
        # )
        train = gdf_.iloc[train_indices]
        test = gdf_.iloc[test_indices]
        if target_column == "count":
            train_hex_indexes = train["region_id"].unique()
            test_hex_indexes = test["region_id"].unique()
            train = joined_gdf[joined_gdf["h3_index"].isin(train_hex_indexes)]
            test = joined_gdf[joined_gdf["h3_index"].isin(test_hex_indexes)]
            train = train.drop(columns=["h3_index"])
            test = test.drop(columns=["h3_index"])

        # return train, test  # , gdf_.iloc[dev_indices]
        self.train_gdf = train
        self.test_gdf = test
        self.resolution = resolution

    def train_test_split_spatial_points(
        self,
        test_size: float = 0.2,
        resolution: int = 8,  # TODO: dodać pole per dataset z h3_train_resolution
        resolution_subsampling: int = 1,
        random_state: Optional[int] = None,
    ) -> None:
        """
        Method to generate train and test split from GeoDataFrame, based on the spatial h3
        resolution.

        Args:
            test_size (float, optional): Percentage of test set.. Defaults to 0.2.
            resolution (int, optional): h3 resolution to regionalize data. Defaults to 8.
            resolution_subsampling (int, optional): h3 resolution difference to subsample \
                data for stratification. Defaults to 1.
            random_state (int, optional):  Controls the shuffling applied to the data before applying the split. \
                Pass an int for reproducible output across multiple function. Defaults to None.

        Raises:
            ValueError: If type of data is not Points.

        Returns:
            None
        """  # noqa: W505, E501, D205
        if self.type != "point":
            raise ValueError("This split can be performed only on Points data type!")

        if self.train_gdf is None:
            raise ValueError("Train GeoDataFrame is not loaded! Load the dataset first.")
        gdf = self.train_gdf
        gdf_ = gdf.copy()

        regionalizer = H3Regionalizer(resolution=resolution)
        regions = regionalizer.transform(gdf_)

        regions.index = regions.index.map(
            lambda idx: h3.cell_to_parent(idx, resolution - resolution_subsampling)
        )  # get parent h3 region
        regions["geometry"] = regions.index.map(
            lambda idx: Polygon([(lon, lat) for lat, lon in h3.cell_to_boundary(idx)])
        )  # get localization of h3 region

        joined_gdf = gpd.sjoin(gdf_, regions, how="left", predicate="within")
        joined_gdf.rename(columns={"index_right": "h3_index"}, inplace=True)
        joined_gdf.drop_duplicates(inplace=True)

        if joined_gdf["h3_index"].isnull().sum() != 0:  # handle outliers
            joined_gdf.loc[joined_gdf["h3_index"].isnull(), "h3_index"] = "fffffffffffffff"
        # set outlier index fffffffffffffff
        outlier_indices = joined_gdf["h3_index"].value_counts()
        outlier_indices = outlier_indices[
            outlier_indices <= 4
        ].index  # if only 4 points are in hex, they're outliers
        joined_gdf.loc[joined_gdf["h3_index"].isin(outlier_indices), "h3_index"] = "fffffffffffffff"

        train_indices, test_indices = train_test_split(
            range(len(joined_gdf)),
            test_size=test_size,  # * 2,  # multiply for dev set also
            stratify=joined_gdf.h3_index,  # stratify by spatial h3
            random_state=random_state,
        )

        # dev_indices, test_indices = train_test_split(
        #     range(len(test_indices)),
        #     test_size=0.5,
        #     stratify=joined_gdf.iloc[
        #         test_indices
        #     ].h3_index,  # perform spatial stratify (by h3 index)
        # )

<<<<<<< HEAD
        # return (
        #    gdf_.iloc[train_indices],
        #   gdf_.iloc[test_indices],
        # )
        self.train_gdf = gdf_.iloc[train_indices]
        self.test_gdf = gdf_.iloc[test_indices]
        self.resolution = resolution
        # , gdf_.iloc[dev_indices],

    def get_h3_with_labels(
        self,
        resolution: Optional[int] = None,
=======
        return (
            gdf_.iloc[train_indices],
            gdf_.iloc[test_indices],
        )  # , gdf_.iloc[dev_indices],

    def get_h3_with_labels(
        self,
        resolution: int,
        train_gdf: gpd.GeoDataFrame,
        test_gdf: Optional[gpd.GeoDataFrame],
>>>>>>> 5928005c
        target_column: Optional[str] = None,
    ) -> tuple[gpd.GeoDataFrame, Optional[gpd.GeoDataFrame]]:
        """
        Returns h3 indexes with target labels from the dataset.

        Points are aggregated to hexes and target column values are averaged or if target column \
        is None, then the number of points is calculted within a hex and scaled to [0,1].

        Args:
            resolution (int): h3 resolution to regionalize data.
            train_gdf (gpd.GeoDataFrame): GeoDataFrame with training data.
            test_gdf (Optional[gpd.GeoDataFrame]): GeoDataFrame with testing data.
            target_column (Optional[str], optional): Target column name. If None, aggregates h3 \
<<<<<<< HEAD
                on basis of number of points within a hex of given resolution. In this case values \
                     are normalized to [0,1] scale. Defaults to None.
=======
                on basis of number of points within a hex ov given resolution. Defaults to None.
>>>>>>> 5928005c

        Returns:
            tuple[gpd.GeoDataFrame, Optional[gpd.GeoDataFrame]]: Train, Test hexes with target \
                labels in GeoDataFrames
        """
        # if target_column is None:
        #     target_column = "count"
<<<<<<< HEAD

        resolution = resolution if resolution is not None else self.resolution

        # If resolution is still None, raise an error
        if resolution is None:
            raise ValueError(
                "No preset resolution for the dataset in self.resolution. Please \
                             provide a resolution."
            )
        elif self.resolution is not None and resolution != self.resolution:
            raise ValueError(
                "Resolution provided is different from the preset resolution for the \
                             dataset. This may result in a data leak between splits."
            )

        if target_column is None:
            target_column = getattr(self, "target", None) or "count"

        _train_gdf = self._aggregate_hexes(self.train_gdf, resolution, target_column)

        if self.test_gdf is not None:
            _test_gdf = self._aggregate_hexes(self.test_gdf, resolution, target_column)
=======
        if target_column is None:
            target_column = getattr(self, "target", None) or "count"

        _train_gdf = self._aggregate_hexes(train_gdf, resolution, target_column)

        if test_gdf is not None:
            _test_gdf = self._aggregate_hexes(test_gdf, resolution, target_column)
>>>>>>> 5928005c
        else:
            _test_gdf = None

        # Scale the "count" column to [0, 1] if it is the target column
        if target_column == "count":
            scaler = MinMaxScaler()
            # Fit the scaler on the train dataset and transform
            _train_gdf["count"] = scaler.fit_transform(_train_gdf[["count"]])
            if _test_gdf is not None:
                _test_gdf["count"] = scaler.transform(_test_gdf[["count"]])

        return _train_gdf, _test_gdf

    def _aggregate_hexes(
        self,
        gdf: gpd.GeoDataFrame,
        resolution: int,
<<<<<<< HEAD
        target_column: str,
=======
        target_column: Optional[str] = None,
>>>>>>> 5928005c
    ) -> gpd.GeoDataFrame:
        """
        Aggregates points and calculates them or the mean of their target column within each hex.

        Args:
            gdf (gpd.GeoDataFrame): GeoDataFrame with data.
            resolution (int): h3 resolution to regionalize data.
<<<<<<< HEAD
            target_column (str): Target column name. If None, aggregates h3 on \
=======
            target_column (Optional[str], optional): Target column name. If None, aggregates h3 on \
>>>>>>> 5928005c
                basis of number of points within a hex ov given resolution. Defaults to None.

        Returns:
            gpd.GeoDataFrame: GeoDataFrame with aggregated data.
        """
        gdf_ = gdf.copy()
        regionalizer = H3Regionalizer(resolution=resolution)
        regions = regionalizer.transform(gdf)
        joined_gdf = gpd.sjoin(gdf, regions, how="left", predicate="within")  # noqa: E501
        joined_gdf.rename(columns={"index_right": "h3_index"}, inplace=True)
        if target_column == "count":
            aggregated = joined_gdf.groupby("h3_index").size().reset_index(name=target_column)

        else:
            # Calculate mean of the target column within each hex
            aggregated = (
                joined_gdf.groupby("h3_index")[target_column].mean().reset_index(name=target_column)
            )

        gdf_ = regions.merge(aggregated, how="inner", left_on="region_id", right_on="h3_index")
        gdf_.rename(columns={"h3_index": "region_id"}, inplace=True)
        # gdf_.index = gdf_["region_id"]

        gdf_.drop(columns=["geometry"], inplace=True)
        return gdf_<|MERGE_RESOLUTION|>--- conflicted
+++ resolved
@@ -235,7 +235,7 @@
         #     ].h3_index,  # perform spatial stratify (by h3 index)
         # )
 
-<<<<<<< HEAD
+
         # return (
         #    gdf_.iloc[train_indices],
         #   gdf_.iloc[test_indices],
@@ -245,21 +245,9 @@
         self.resolution = resolution
         # , gdf_.iloc[dev_indices],
 
-    def get_h3_with_labels(
+  def get_h3_with_labels(
         self,
         resolution: Optional[int] = None,
-=======
-        return (
-            gdf_.iloc[train_indices],
-            gdf_.iloc[test_indices],
-        )  # , gdf_.iloc[dev_indices],
-
-    def get_h3_with_labels(
-        self,
-        resolution: int,
-        train_gdf: gpd.GeoDataFrame,
-        test_gdf: Optional[gpd.GeoDataFrame],
->>>>>>> 5928005c
         target_column: Optional[str] = None,
     ) -> tuple[gpd.GeoDataFrame, Optional[gpd.GeoDataFrame]]:
         """
@@ -273,12 +261,8 @@
             train_gdf (gpd.GeoDataFrame): GeoDataFrame with training data.
             test_gdf (Optional[gpd.GeoDataFrame]): GeoDataFrame with testing data.
             target_column (Optional[str], optional): Target column name. If None, aggregates h3 \
-<<<<<<< HEAD
                 on basis of number of points within a hex of given resolution. In this case values \
                      are normalized to [0,1] scale. Defaults to None.
-=======
-                on basis of number of points within a hex ov given resolution. Defaults to None.
->>>>>>> 5928005c
 
         Returns:
             tuple[gpd.GeoDataFrame, Optional[gpd.GeoDataFrame]]: Train, Test hexes with target \
@@ -286,7 +270,6 @@
         """
         # if target_column is None:
         #     target_column = "count"
-<<<<<<< HEAD
 
         resolution = resolution if resolution is not None else self.resolution
 
@@ -309,15 +292,6 @@
 
         if self.test_gdf is not None:
             _test_gdf = self._aggregate_hexes(self.test_gdf, resolution, target_column)
-=======
-        if target_column is None:
-            target_column = getattr(self, "target", None) or "count"
-
-        _train_gdf = self._aggregate_hexes(train_gdf, resolution, target_column)
-
-        if test_gdf is not None:
-            _test_gdf = self._aggregate_hexes(test_gdf, resolution, target_column)
->>>>>>> 5928005c
         else:
             _test_gdf = None
 
@@ -335,11 +309,7 @@
         self,
         gdf: gpd.GeoDataFrame,
         resolution: int,
-<<<<<<< HEAD
         target_column: str,
-=======
-        target_column: Optional[str] = None,
->>>>>>> 5928005c
     ) -> gpd.GeoDataFrame:
         """
         Aggregates points and calculates them or the mean of their target column within each hex.
@@ -347,11 +317,7 @@
         Args:
             gdf (gpd.GeoDataFrame): GeoDataFrame with data.
             resolution (int): h3 resolution to regionalize data.
-<<<<<<< HEAD
             target_column (str): Target column name. If None, aggregates h3 on \
-=======
-            target_column (Optional[str], optional): Target column name. If None, aggregates h3 on \
->>>>>>> 5928005c
                 basis of number of points within a hex ov given resolution. Defaults to None.
 
         Returns:
