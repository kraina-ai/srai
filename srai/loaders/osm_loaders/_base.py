"""Base class for OSM loaders."""

import abc
from typing import Union

from srai.geodatatable import GeoDataTable
from srai.loaders import Loader
from srai.loaders._base import VALID_AREA_INPUT
from srai.loaders.osm_loaders.filters import GroupedOsmTagsFilter, OsmTagsFilter


class OSMLoader(Loader, abc.ABC):
    """Abstract class for loaders."""

    OSM_FILTER_GROUP_COLUMN_NAME = "osm_group_"

    @abc.abstractmethod
    def load(
        self,
        area: VALID_AREA_INPUT,
        tags: Union[OsmTagsFilter, GroupedOsmTagsFilter],
    ) -> GeoDataTable:  # pragma: no cover
        """
        Load data for a given area.

        Args:
            area (VALID_AREA_INPUT): Geometry with the area of interest.
            tags (Union[OsmTagsFilter, GroupedOsmTagsFilter]): OSM tags filter.

        Returns:
<<<<<<< HEAD
            GeoDataTable: GeoDataTable with the downloaded data.
=======
            gpd.GeoDataFrame: GeoDataFrame with the downloaded data.
        """
        raise NotImplementedError

    def _parse_features_gdf_to_groups(
        self, features_gdf: gpd.GeoDataFrame, tags: Union[OsmTagsFilter, GroupedOsmTagsFilter]
    ) -> gpd.GeoDataFrame:
        """
        Optionally group raw OSM features into groups defined in `GroupedOsmTagsFilter`.

        Args:
            features_gdf (gpd.GeoDataFrame): Generated features from the loader.
            tags (Union[OsmTagsFilter, GroupedOsmTagsFilter]): OSM tags filter definition.

        Returns:
            gpd.GeoDataFrame: Parsed features_gdf.
        """
        if is_expected_type(tags, GroupedOsmTagsFilter):
            features_gdf = self._group_features_gdf(
                features_gdf, cast("GroupedOsmTagsFilter", tags)
            )
        return features_gdf

    def _group_features_gdf(
        self, features_gdf: gpd.GeoDataFrame, group_filter: GroupedOsmTagsFilter
    ) -> gpd.GeoDataFrame:
        """
        Group raw OSM features into groups defined in `GroupedOsmTagsFilter`.

        Creates new features based on definition from `GroupedOsmTagsFilter`.
        Returns transformed GeoDataFrame with columns based on group names from the filter.
        Values are built by concatenation of matching tag key and value with
        an equal sign (eg. amenity=parking). Since many tags can match a definition
        of a single group, a first match is used as a feature value.

        Args:
            features_gdf (gpd.GeoDataFrame): Generated features from the loader.
            group_filter (GroupedOsmTagsFilter): Grouped OSM tags filter definition.

        Returns:
            gpd.GeoDataFrame: Parsed grouped features_gdf.
>>>>>>> 7efde625
        """
        raise NotImplementedError<|MERGE_RESOLUTION|>--- conflicted
+++ resolved
@@ -28,10 +28,7 @@
             tags (Union[OsmTagsFilter, GroupedOsmTagsFilter]): OSM tags filter.
 
         Returns:
-<<<<<<< HEAD
             GeoDataTable: GeoDataTable with the downloaded data.
-=======
-            gpd.GeoDataFrame: GeoDataFrame with the downloaded data.
         """
         raise NotImplementedError
 
@@ -72,6 +69,97 @@
 
         Returns:
             gpd.GeoDataFrame: Parsed grouped features_gdf.
->>>>>>> 7efde625
         """
-        raise NotImplementedError+        if len(features_gdf) == 0:
+            return features_gdf[["geometry"]]
+
+        matching_columns = []
+
+        for group_name, osm_filter in tqdm(
+            group_filter.items(),
+            desc="Grouping features",
+            total=len(group_filter),
+            disable=FORCE_TERMINAL,
+        ):
+            mask = self._get_matching_mask(features_gdf, osm_filter)
+            if mask.any():
+                group_name_column = f"{OSMLoader.OSM_FILTER_GROUP_COLUMN_NAME}{group_name}"
+                matching_columns.append(group_name_column)
+                features_gdf[group_name_column] = features_gdf[mask].apply(
+                    lambda row, osm_filter=osm_filter: self._get_first_matching_osm_tag_value(
+                        row=row, osm_filter=osm_filter
+                    ),
+                    axis=1,
+                )
+
+        return (
+            features_gdf[["geometry", *matching_columns]]
+            .rename(
+                columns={
+                    column_name: column_name.replace(OSMLoader.OSM_FILTER_GROUP_COLUMN_NAME, "")
+                    for column_name in matching_columns
+                }
+            )
+            .replace(to_replace=[None], value=np.nan)
+            .dropna(how="all", axis="columns")
+        )
+
+    def _get_matching_mask(
+        self, features_gdf: gpd.GeoDataFrame, osm_filter: OsmTagsFilter
+    ) -> pd.Series:
+        """
+        Create a boolean mask to identify rows matching the OSM tags filter.
+
+        Args:
+            features_gdf (gpd.GeoDataFrame): Generated features from the loader.
+            osm_filter (OsmTagsFilter): OSM tags filter definition.
+
+        Returns:
+            pd.Series: Boolean mask.
+        """
+        mask = pd.Series(False, index=features_gdf.index)
+
+        for osm_tag_key, osm_tag_value in osm_filter.items():
+            if osm_tag_key in features_gdf.columns:
+                if isinstance(osm_tag_value, bool) and osm_tag_value:
+                    mask |= features_gdf[osm_tag_key]
+                elif isinstance(osm_tag_value, str):
+                    mask |= features_gdf[osm_tag_key] == osm_tag_value
+                elif isinstance(osm_tag_value, list):
+                    mask |= features_gdf[osm_tag_key].isin(osm_tag_value)
+
+        return mask
+
+    def _get_first_matching_osm_tag_value(
+        self, row: pd.Series, osm_filter: OsmTagsFilter
+    ) -> Optional[str]:
+        """
+        Find first matching OSM tag key and value pair for a subgroup filter.
+
+        Returns a first matching pair of OSM tag key and value concatenated
+        with an equal sign (eg. amenity=parking). If none of the values
+        in the row matches the filter, `None` value is returned.
+
+        Args:
+            row (pd.Series): Row to be analysed.
+            osm_filter (osm_tags_type): OSM tags filter definition.
+
+        Returns:
+            Optional[str]: New feature value.
+        """
+        for osm_tag_key, osm_tag_value in osm_filter.items():
+            if osm_tag_key not in row or pd.isna(row[osm_tag_key]):
+                continue
+
+            is_matching_bool_filter = isinstance(osm_tag_value, bool) and osm_tag_value
+            is_matching_string_filter = (
+                isinstance(osm_tag_value, str) and row[osm_tag_key] == osm_tag_value
+            )
+            is_matching_list_filter = (
+                isinstance(osm_tag_value, list) and row[osm_tag_key] in osm_tag_value
+            )
+
+            if is_matching_bool_filter or is_matching_string_filter or is_matching_list_filter:
+                return f"{osm_tag_key}={row[osm_tag_key]}"
+
+        return None