"""
PBF File Handler.

This module contains a handler capable of parsing a PBF file into a GeoDataFrame.
"""

<<<<<<< HEAD
import hashlib
import json
import shutil
import tempfile
=======
>>>>>>> ac33edcd
import warnings
from collections.abc import Sequence
from math import floor
from pathlib import Path
from typing import TYPE_CHECKING, NamedTuple, Optional, Union, cast

import geopandas as gpd
import pyarrow as pa
import pyarrow.parquet as pq
from shapely.geometry.base import BaseGeometry

from srai._optional import import_optional_dependencies
from srai._typing import is_expected_type
from srai.constants import FEATURES_INDEX, GEOMETRY_COLUMN, WGS84_CRS
from srai.geometry import get_geometry_hash
from srai.loaders.osm_loaders.filters import (
    GroupedOsmTagsFilter,
    OsmTagsFilter,
    merge_osm_tags_filter,
)

if TYPE_CHECKING:  # pragma: no cover
    import os

    import duckdb


class PbfFileHandler:
    """
    PbfFileHandler.

    PBF(Protocolbuffer Binary Format)[1] file handler is a dedicated `*.osm.pbf` files reader
    based on DuckDB[2] and its spatial extension[3].

    Handler can filter out OSM features based on tags filter and geometry filter
    to limit the result.

    References:
        1. https://wiki.openstreetmap.org/wiki/PBF_Format
        2. https://duckdb.org/
        3. https://github.com/duckdb/duckdb_spatial
    """

    class ConvertedOSMParquetFiles(NamedTuple):
        """List of parquet files read from the `*.osm.pbf` file."""

        nodes_valid_with_tags: "duckdb.DuckDBPyRelation"
        nodes_required_ids: "duckdb.DuckDBPyRelation"
        nodes_filtered_ids: "duckdb.DuckDBPyRelation"

        ways_all_with_tags: "duckdb.DuckDBPyRelation"
        ways_with_unnested_nodes_refs: "duckdb.DuckDBPyRelation"
        ways_required_ids: "duckdb.DuckDBPyRelation"
        ways_filtered_ids: "duckdb.DuckDBPyRelation"

        relations_all_with_tags: "duckdb.DuckDBPyRelation"
        relations_with_unnested_way_refs: "duckdb.DuckDBPyRelation"
        relations_filtered_ids: "duckdb.DuckDBPyRelation"

    class ParsedOSMFeatures(NamedTuple):
        """Final list of parsed features from the `*.osm.pbf` file."""

        nodes: "duckdb.DuckDBPyRelation"
        ways: "duckdb.DuckDBPyRelation"
        relations: "duckdb.DuckDBPyRelation"

    def __init__(
        self,
        tags_filter: Optional[Union[OsmTagsFilter, GroupedOsmTagsFilter]] = None,
        geometry_filter: Optional[BaseGeometry] = None,
        working_directory: Union[str, Path] = "files",
    ) -> None:
        """
        Initialize PbfFileHandler.

        Args:
            tags_filter (OsmTagsFilter, optional): A dictionary
                specifying which tags to download.
                The keys should be OSM tags (e.g. `building`, `amenity`).
                The values should either be `True` for retrieving all objects with the tag,
                string for retrieving a single tag-value pair
                or list of strings for retrieving all values specified in the list.
                `tags={'leisure': 'park}` would return parks from the area.
                `tags={'leisure': 'park, 'amenity': True, 'shop': ['bakery', 'bicycle']}`
                would return parks, all amenity types, bakeries and bicycle shops.
                If `None`, handler will allow all of the tags to be parsed. Defaults to `None`.
            geometry_filter (BaseGeometry, optional): Region which can be used to filter only
                intersecting OSM objects. Defaults to None.
            working_directory (Union[str, Path], optional): Directory where to save
                the parsed `*.parquet` files. Defaults to "files".
        """
        import_optional_dependencies(dependency_group="osm", modules=["duckdb"])
        self.tags_filter = tags_filter
        self.merged_tags_filter = merge_osm_tags_filter(tags_filter) if tags_filter else None
        self.geometry_filter = geometry_filter
        self.working_directory = Path(working_directory)
        self.working_directory.mkdir(parents=True, exist_ok=True)
        self.connection: duckdb.DuckDBPyConnection = None
        self.rows_per_bucket = 1_000_000

    def get_features_gdf(
        self, file_paths: Sequence[Union[str, "os.PathLike[str]"]], ignore_cache: bool = False
    ) -> gpd.GeoDataFrame:
        """
        Get features GeoDataFrame from a list of PBF files.

        Function parses multiple PBF files and returns a single GeoDataFrame with parsed
        OSM objects.

        This function is a dedicated wrapper around the inherited function `apply_file`.

        Args:
            file_paths (Sequence[Union[str, os.PathLike[str]]]): List of paths to `*.osm.pbf`
                files to be parsed.
            ignore_cache: (bool, optional): Whether to ignore precalculated geoparquet files or not.
                Defaults to False.

        Returns:
            gpd.GeoDataFrame: GeoDataFrame with OSM features.
        """
        import geoarrow.pyarrow as ga
        from geoarrow.pyarrow import io

        parsed_geoparquet_files = []
        for file_path in file_paths:
            parsed_geoparquet_file = self.convert_pbf_to_gpq(file_path, ignore_cache=ignore_cache)
            parsed_geoparquet_files.append(parsed_geoparquet_file)

        parquet_tables = [
            io.read_geoparquet_table(parsed_parquet_file)
            for parsed_parquet_file in parsed_geoparquet_files
        ]
        joined_parquet_table: pa.Table = pa.concat_tables(parquet_tables)
        gdf_parquet = gpd.GeoDataFrame(
            data=joined_parquet_table.drop(GEOMETRY_COLUMN).to_pandas(),
            geometry=ga.to_geopandas(joined_parquet_table.column(GEOMETRY_COLUMN)),
        ).set_index(FEATURES_INDEX)

        return gdf_parquet

    def convert_pbf_to_gpq(
        self,
        pbf_path: Union[str, "os.PathLike[str]"],
        result_file_path: Optional[Union[str, "os.PathLike[str]"]] = None,
        ignore_cache: bool = False,
    ) -> Path:
        """
        Convert PBF file to GeoParquet file.

        Args:
            pbf_path (Union[str, os.PathLike[str]]): _description_
            result_file_path (Union[str, os.PathLike[str]], optional): Where to save
                the geoparquet file. If not provided, will be generated based on hashes
                from provided tags filter and geometry filter. Defaults to None.
            ignore_cache: (bool, optional): Whether to ignore precalculated geoparquet files or not.
                Defaults to False.

        Returns:
            Path: Path to the generated GeoParquet file.
        """
        with tempfile.TemporaryDirectory(dir=self.working_directory.resolve()) as tmp_dir_name:
            try:
                self._set_up_duckdb_connection(tmp_dir_name)
                result_file_path = result_file_path or self._generate_geoparquet_result_file_path(
                    pbf_path
                )
                parsed_geoparquet_file = self._parse_pbf_file(
                    pbf_path, tmp_dir_name, Path(result_file_path), ignore_cache
                )
                return parsed_geoparquet_file
            finally:
                if self.connection is not None:
                    self.connection.close()
                    self.connection = None

    def _set_up_duckdb_connection(self, tmp_dir_name: str) -> None:
        import duckdb

        self.connection = duckdb.connect(database=str(Path(tmp_dir_name) / "db.duckdb"))
        for extension_name in ("parquet", "spatial"):
            self.connection.install_extension(extension_name)
            self.connection.load_extension(extension_name)

        self.connection.sql("""
            CREATE OR REPLACE MACRO linestring_to_linestring_wkt(ls) AS
            'LINESTRING (' || array_to_string([pt.x || ' ' || pt.y for pt in ls], ', ') || ')';
        """)
        self.connection.sql("""
            CREATE OR REPLACE MACRO linestring_to_polygon_wkt(ls) AS
            'POLYGON ((' || array_to_string([pt.x || ' ' || pt.y for pt in ls], ', ') || '))';
        """)

    def _parse_pbf_file(
        self,
        pbf_path: Union[str, "os.PathLike[str]"],
        tmp_dir_name: str,
        result_file_path: Path,
        ignore_cache: bool = False,
    ) -> Path:
        if not result_file_path.exists() or ignore_cache:
            elements = self.connection.sql(f"SELECT * FROM ST_READOSM('{Path(pbf_path)}');")
            converted_osm_parquet_files = self._prefilter_elements_ids(elements, tmp_dir_name)

            self._delete_directories(
                tmp_dir_name,
                [
                    "nodes_filtered_non_distinct_ids",
                    "nodes_prepared_ids",
                    "ways_valid_ids",
                    "ways_filtered_non_distinct_ids",
                    "relations_valid_ids",
                    "relations_ids",
                ],
            )

            filtered_nodes_with_geometry = self._get_filtered_nodes_with_geometry(
                converted_osm_parquet_files, tmp_dir_name
            )
            self._delete_directories(tmp_dir_name, "nodes_filtered_ids")

            required_nodes_with_structs = self._get_required_nodes_with_structs(
                converted_osm_parquet_files, tmp_dir_name
            )
            self._delete_directories(
                tmp_dir_name,
                [
                    "nodes_valid_with_tags",
                    "nodes_required_ids",
                ],
            )

            required_ways_with_linestrings = self._get_required_ways_with_linestrings(
                converted_osm_parquet_files, required_nodes_with_structs, tmp_dir_name
            )
            self._delete_directories(
                tmp_dir_name,
                [
                    "ways_required_ids_grouped",
                    "ways_required_ids",
                    "ways_with_unnested_nodes_refs",
                    "required_nodes_with_points",
                ],
            )

            filtered_ways_with_proper_geometry = self._get_filtered_ways_with_proper_geometry(
                converted_osm_parquet_files, required_ways_with_linestrings, tmp_dir_name
            )
            self._delete_directories(
                tmp_dir_name,
                [
                    "ways_prepared_ids",
                    "ways_all_with_tags",
                ],
            )

            filtered_relations_with_geometry = self._get_filtered_relations_with_geometry(
                converted_osm_parquet_files, required_ways_with_linestrings, tmp_dir_name
            )
            self._delete_directories(
                tmp_dir_name,
                [
                    "relations_all_with_tags",
                    "relations_with_unnested_way_refs",
                    "relations_filtered_ids",
                    "required_ways_with_linestrings",
                ],
            )

            self._concatenate_results_to_geoparquet(
                PbfFileHandler.ParsedOSMFeatures(
                    nodes=filtered_nodes_with_geometry,
                    ways=filtered_ways_with_proper_geometry,
                    relations=filtered_relations_with_geometry,
                ),
                tmp_dir_name=tmp_dir_name,
                save_file_path=result_file_path,
            )

        return result_file_path

    def _generate_geoparquet_result_file_path(
        self, pbf_file_path: Union[str, "os.PathLike[str]"]
    ) -> Path:
        pbf_file_name = Path(pbf_file_path).name.removesuffix(".osm.pbf")

        osm_filter_tags_hash_part = "nofilter"
        if self.tags_filter is not None:
            h = hashlib.new("sha256")
            h.update(json.dumps(self.tags_filter).encode())
            osm_filter_tags_hash_part = h.hexdigest()

        clipping_geometry_hash_part = "noclip"
        if self.geometry_filter is not None:
            clipping_geometry_hash_part = get_geometry_hash(self.geometry_filter)

        result_file_name = (
            f"{pbf_file_name}_{osm_filter_tags_hash_part}_{clipping_geometry_hash_part}.geoparquet"
        )
        return Path(self.working_directory) / result_file_name

    def _prefilter_elements_ids(
        self, elements: "duckdb.DuckDBPyRelation", tmp_dir_name: str
    ) -> ConvertedOSMParquetFiles:
        sql_filter = self._generate_osm_tags_sql_filter()
        is_intersecting = self.geometry_filter is not None

        nodes_prepared_ids_path = Path(tmp_dir_name) / "nodes_prepared_ids"
        nodes_prepared_ids_path.mkdir(parents=True, exist_ok=True)

        ways_prepared_ids_path = Path(tmp_dir_name) / "ways_prepared_ids"
        ways_prepared_ids_path.mkdir(parents=True, exist_ok=True)

        # NODES - VALID (NV)
        # - select all with kind = 'node'
        # - select all with lat and lon not empty
        nodes_valid_with_tags = self._sql_to_parquet_file(
            sql_query=f"""
            SELECT id, tags, lon, lat
            FROM ({elements.sql_query()})
            WHERE kind = 'node'
            AND lat IS NOT NULL AND lon IS NOT NULL
            """,
            file_path=Path(tmp_dir_name) / "nodes_valid_with_tags",
        )
        # NODES - INTERSECTING (NI)
        # - select all from NV which intersect given geometry filter
        # NODES - FILTERED (NF)
        # - select all from NI with tags filter
        if is_intersecting:
            wkt = cast(BaseGeometry, self.geometry_filter).wkt
            intersection_filter = f"ST_Intersects(ST_Point(lon, lat), ST_GeomFromText('{wkt}'))"
            nodes_intersecting_ids = self._sql_to_parquet_file(
                sql_query=f"""
                SELECT DISTINCT id FROM ({nodes_valid_with_tags.sql_query()}) n
                WHERE {intersection_filter} = true
                """,
                file_path=Path(tmp_dir_name) / "nodes_intersecting_ids",
            )
            self._sql_to_parquet_file(
                sql_query=f"""
                SELECT id FROM ({nodes_valid_with_tags.sql_query()}) n
                SEMI JOIN ({nodes_intersecting_ids.sql_query()}) ni ON n.id = ni.id
                WHERE tags IS NOT NULL AND cardinality(tags) > 0 AND ({sql_filter})
                """,
                file_path=Path(tmp_dir_name) / "nodes_filtered_non_distinct_ids",
            )
        else:
            nodes_intersecting_ids = nodes_valid_with_tags
            self._sql_to_parquet_file(
                sql_query=f"""
                SELECT id FROM ({nodes_valid_with_tags.sql_query()}) n
                WHERE tags IS NOT NULL AND cardinality(tags) > 0 AND ({sql_filter})
                """,
                file_path=Path(tmp_dir_name) / "nodes_filtered_non_distinct_ids",
            )
        nodes_filtered_ids = self._calculate_unique_ids_to_parquet(
            Path(tmp_dir_name) / "nodes_filtered_non_distinct_ids",
            Path(tmp_dir_name) / "nodes_filtered_ids",
        )

        # WAYS - VALID (WV)
        # - select all with kind = 'way'
        # - select all with more then one ref
        # - join all NV to refs
        # - select all where all refs has been joined (total_refs == found_refs)
        self.connection.sql(f"""
            SELECT *
            FROM ({elements.sql_query()}) w
            WHERE kind = 'way' AND len(refs) >= 2
        """).to_view("ways", replace=True)
        ways_all_with_tags = self._sql_to_parquet_file(
            sql_query="""
            SELECT id, tags
            FROM ways w
            WHERE tags IS NOT NULL AND cardinality(tags) > 0
            """,
            file_path=Path(tmp_dir_name) / "ways_all_with_tags",
        )
        ways_with_unnested_nodes_refs = self._sql_to_parquet_file(
            sql_query="""
            SELECT w.id, UNNEST(refs) as ref, UNNEST(range(length(refs))) as ref_idx
            FROM ways w
            """,
            file_path=Path(tmp_dir_name) / "ways_with_unnested_nodes_refs",
        )
        ways_valid_ids = self._sql_to_parquet_file(
            sql_query=f"""
            WITH total_ways_with_nodes_refs AS (
                SELECT id, ref
                FROM ({ways_with_unnested_nodes_refs.sql_query()})
            ),
            unmatched_ways_with_nodes_refs AS (
                SELECT id, ref
                FROM ({ways_with_unnested_nodes_refs.sql_query()}) w
                ANTI JOIN ({nodes_valid_with_tags.sql_query()}) nv ON nv.id = w.ref
            )
            SELECT DISTINCT id
            FROM total_ways_with_nodes_refs
            EXCEPT
            SELECT DISTINCT id
            FROM unmatched_ways_with_nodes_refs
            """,
            file_path=Path(tmp_dir_name) / "ways_valid_ids",
        )
        # WAYS - INTERSECTING (WI)
        # - select all from WV with joining any from NV on ref
        if is_intersecting:
            ways_intersecting_ids = self._sql_to_parquet_file(
                sql_query=f"""
                SELECT DISTINCT uwr.id
                FROM ({ways_with_unnested_nodes_refs.sql_query()}) uwr
                SEMI JOIN ({ways_valid_ids.sql_query()}) wv ON uwr.id = wv.id
                SEMI JOIN ({nodes_intersecting_ids.sql_query()}) n ON n.id = uwr.ref
                """,
                file_path=Path(tmp_dir_name) / "ways_intersecting_ids",
            )
        else:
            ways_intersecting_ids = ways_valid_ids
        # WAYS - FILTERED (WF)
        # - select all from WI with tags filter
        self._sql_to_parquet_file(
            sql_query=f"""
            SELECT id FROM ({ways_all_with_tags.sql_query()}) w
            SEMI JOIN ({ways_intersecting_ids.sql_query()}) wi ON w.id = wi.id
            WHERE {sql_filter}
            """,
            file_path=Path(tmp_dir_name) / "ways_filtered_non_distinct_ids",
        )
        ways_filtered_ids = self._calculate_unique_ids_to_parquet(
            Path(tmp_dir_name) / "ways_filtered_non_distinct_ids",
            ways_prepared_ids_path / "filtered",
        )

        # RELATIONS - VALID (RV)
        # - select all with kind = 'relation'
        # - select all with more then one ref
        # - select all with type in ['boundary', 'multipolygon']
        # - join all WV to refs
        # - select all where all refs has been joined (total_refs == found_refs)
        self.connection.sql(f"""
            SELECT *
            FROM ({elements.sql_query()})
            WHERE kind = 'relation' AND len(refs) > 0
            AND list_contains(map_keys(tags), 'type')
            AND list_has_any(map_extract(tags, 'type'), ['boundary', 'multipolygon'])
        """).to_view("relations", replace=True)
        relations_all_with_tags = self._sql_to_parquet_file(
            sql_query="""
            SELECT id, tags
            FROM relations r
            WHERE tags IS NOT NULL AND cardinality(tags) > 0
            """,
            file_path=Path(tmp_dir_name) / "relations_all_with_tags",
        )
        relations_with_unnested_way_refs = self._sql_to_parquet_file(
            sql_query="""
            WITH unnested_relation_refs AS (
                SELECT
                    r.id,
                    UNNEST(refs) as ref,
                    UNNEST(ref_types) as ref_type,
                    UNNEST(ref_roles) as ref_role,
                    UNNEST(range(length(refs))) as ref_idx
                FROM relations r
            )
            SELECT id, ref, ref_role, ref_idx
            FROM unnested_relation_refs
            WHERE ref_type = 'way'
            """,
            file_path=Path(tmp_dir_name) / "relations_with_unnested_way_refs",
        )
        relations_valid_ids = self._sql_to_parquet_file(
            sql_query=f"""
            WITH total_relation_refs AS (
                SELECT id, ref
                FROM ({relations_with_unnested_way_refs.sql_query()}) frr
            ),
            unmatched_relation_refs AS (
                SELECT id, ref
                FROM ({relations_with_unnested_way_refs.sql_query()}) r
                ANTI JOIN ({ways_valid_ids.sql_query()}) wv ON wv.id = r.ref
            )
            SELECT DISTINCT id
            FROM total_relation_refs
            EXCEPT
            SELECT DISTINCT id
            FROM unmatched_relation_refs
            """,
            file_path=Path(tmp_dir_name) / "relations_valid_ids",
        )
        # RELATIONS - INTERSECTING (RI)
        # - select all from RW with joining any from RV on ref
        if is_intersecting:
            relations_intersecting_ids = self._sql_to_parquet_file(
                sql_query=f"""
                SELECT frr.id
                FROM ({relations_with_unnested_way_refs.sql_query()}) frr
                SEMI JOIN ({relations_valid_ids.sql_query()}) rv ON frr.id = rv.id
                SEMI JOIN ({ways_intersecting_ids.sql_query()}) wi ON wi.id = frr.ref
                """,
                file_path=Path(tmp_dir_name) / "relations_intersecting_ids",
            )
        else:
            relations_intersecting_ids = relations_valid_ids
        # RELATIONS - FILTERED (RF)
        # - select all from RI with tags filter
        relations_ids_path = Path(tmp_dir_name) / "relations_ids"
        relations_ids_path.mkdir(parents=True, exist_ok=True)
        self._sql_to_parquet_file(
            sql_query=f"""
            SELECT id FROM ({relations_all_with_tags.sql_query()}) r
            SEMI JOIN ({relations_intersecting_ids.sql_query()}) ri ON r.id = ri.id
            WHERE {sql_filter}
            """,
            file_path=relations_ids_path / "filtered",
        )
        relations_filtered_ids = self._calculate_unique_ids_to_parquet(
            relations_ids_path / "filtered", Path(tmp_dir_name) / "relations_filtered_ids"
        )

        # WAYS - REQUIRED (WR)
        # - required - all IDs from WF
        #   + all needed to construct relations from RF
        self._sql_to_parquet_file(
            sql_query=f"""
            SELECT ref as id
            FROM ({relations_with_unnested_way_refs.sql_query()}) frr
            SEMI JOIN ({relations_filtered_ids.sql_query()}) fri ON fri.id = frr.id
            """,
            file_path=ways_prepared_ids_path / "required_by_relations",
        )
        ways_required_ids = self._calculate_unique_ids_to_parquet(
            ways_prepared_ids_path, Path(tmp_dir_name) / "ways_required_ids"
        )

        # NODES - REQUIRED (WR)
        # - required - all IDs from NF
        #   + all needed to construct ways from WR
        #   + and needed to construct ways from WF
        self._sql_to_parquet_file(
            sql_query=f"""
            SELECT ref as id
            FROM ({ways_with_unnested_nodes_refs.sql_query()}) uwr
            SEMI JOIN ({ways_required_ids.sql_query()}) rwi ON rwi.id = uwr.id
            """,
            file_path=nodes_prepared_ids_path / "required_by_relations",
        )
        self._sql_to_parquet_file(
            sql_query=f"""
            SELECT ref as id
            FROM ({ways_with_unnested_nodes_refs.sql_query()}) uwr
            SEMI JOIN ({ways_filtered_ids.sql_query()}) fwi ON fwi.id = uwr.id
            """,
            file_path=nodes_prepared_ids_path / "required_by_ways",
        )
        nodes_required_ids = self._calculate_unique_ids_to_parquet(
            nodes_prepared_ids_path, Path(tmp_dir_name) / "nodes_required_ids"
        )

        return PbfFileHandler.ConvertedOSMParquetFiles(
            nodes_valid_with_tags=nodes_valid_with_tags,
            nodes_required_ids=nodes_required_ids,
            nodes_filtered_ids=nodes_filtered_ids,
            ways_all_with_tags=ways_all_with_tags,
            ways_with_unnested_nodes_refs=ways_with_unnested_nodes_refs,
            ways_required_ids=ways_required_ids,
            ways_filtered_ids=ways_filtered_ids,
            relations_all_with_tags=relations_all_with_tags,
            relations_with_unnested_way_refs=relations_with_unnested_way_refs,
            relations_filtered_ids=relations_filtered_ids,
        )

    def _delete_directories(self, tmp_dir_name: str, directories: Union[str, list[str]]) -> None:
        if isinstance(directories, str):
            directories = [directories]
        for directory in directories:
            directory_path = Path(tmp_dir_name) / directory
            if not directory_path.exists():
                continue
            shutil.rmtree(directory_path)

    def _generate_osm_tags_sql_filter(self) -> str:
        """Prepare features filter clauses based on tags filter."""
        filter_clauses = ["(1=1)"]

        if self.merged_tags_filter:
            filter_clauses.clear()

            for filter_tag_key, filter_tag_value in self.merged_tags_filter.items():
                if isinstance(filter_tag_value, bool) and filter_tag_value:
                    filter_clauses.append(f"(list_contains(map_keys(tags), '{filter_tag_key}'))")
                elif isinstance(filter_tag_value, str):
                    escaped_value = self._sql_escape(filter_tag_value)
                    filter_clauses.append(
                        f"list_extract(map_extract(tags, '{filter_tag_key}'), 1) ="
                        f" '{escaped_value}'"
                    )
                elif isinstance(filter_tag_value, list) and filter_tag_value:
                    values_list = [f"'{self._sql_escape(value)}'" for value in filter_tag_value]
                    filter_clauses.append(
                        f"list_extract(map_extract(tags, '{filter_tag_key}'), 1) IN"
                        f" ({', '.join(values_list)})"
                    )

        return " OR ".join(filter_clauses)

    def _sql_escape(self, value: str) -> str:
        """Escape value for SQL query."""
        return value.replace("'", "''")

    def _sql_to_parquet_file(self, sql_query: str, file_path: Path) -> "duckdb.DuckDBPyRelation":
        relation = self.connection.sql(sql_query)
        return self._save_parquet_file(relation, file_path)

    def _save_parquet_file(
        self, relation: "duckdb.DuckDBPyRelation", file_path: Path
    ) -> "duckdb.DuckDBPyRelation":
        self.connection.sql(f"""
            COPY (
                SELECT * FROM ({relation.sql_query()})
            ) TO '{file_path}' (FORMAT 'parquet', PER_THREAD_OUTPUT true, ROW_GROUP_SIZE 25000)
        """)
        return self.connection.sql(f"""
            SELECT * FROM read_parquet('{file_path}/**')
        """)

    def _calculate_unique_ids_to_parquet(
        self, file_path: Path, result_path: Optional[Path] = None
    ) -> "duckdb.DuckDBPyRelation":
        if result_path is None:
            result_path = file_path / "distinct"

        self.connection.sql(f"""
            COPY (
                SELECT id FROM read_parquet('{file_path}/**') GROUP BY id
            ) TO '{result_path}' (FORMAT 'parquet', PER_THREAD_OUTPUT true, ROW_GROUP_SIZE 25000)
        """)

        return self.connection.sql(f"""
            SELECT * FROM read_parquet('{result_path}/**')
        """)

    def _get_filtered_nodes_with_geometry(
        self,
        osm_parquet_files: ConvertedOSMParquetFiles,
        tmp_dir_name: str,
    ) -> "duckdb.DuckDBPyRelation":
        nodes_with_geometry = self.connection.sql(f"""
            SELECT
                n.id,
                n.tags,
                ST_Point(n.lon, n.lat) geometry
            FROM ({osm_parquet_files.nodes_valid_with_tags.sql_query()}) n
            SEMI JOIN ({osm_parquet_files.nodes_filtered_ids.sql_query()}) fn ON n.id = fn.id
        """)
        nodes_parquet = self._save_parquet_file_with_geometry(
            relation=nodes_with_geometry,
            file_path=Path(tmp_dir_name) / "filtered_nodes_with_geometry",
        )
        return nodes_parquet

    def _get_required_nodes_with_structs(
        self,
        osm_parquet_files: ConvertedOSMParquetFiles,
        tmp_dir_name: str,
    ) -> "duckdb.DuckDBPyRelation":
        nodes_with_structs = self.connection.sql(f"""
            SELECT
                n.id,
                struct_pack(x := lon, y := lat)::POINT_2D point
            FROM ({osm_parquet_files.nodes_valid_with_tags.sql_query()}) n
            SEMI JOIN ({osm_parquet_files.nodes_required_ids.sql_query()}) rn ON n.id = rn.id
        """)
        nodes_parquet = self._save_parquet_file(
            relation=nodes_with_structs,
            file_path=Path(tmp_dir_name) / "required_nodes_with_points",
        )
        return nodes_parquet

    def _get_required_ways_with_linestrings(
        self,
        osm_parquet_files: ConvertedOSMParquetFiles,
        required_nodes_with_structs: "duckdb.DuckDBPyRelation",
        tmp_dir_name: str,
    ) -> "duckdb.DuckDBPyRelation":
        total_required_ways = osm_parquet_files.ways_required_ids.count("id").fetchone()[0]

        required_ways_with_linestrings_path = Path(tmp_dir_name) / "required_ways_with_linestrings"
        required_ways_with_linestrings_path.mkdir(parents=True, exist_ok=True)

        if total_required_ways == 0:
            empty_file_path = str(required_ways_with_linestrings_path / "empty.parquet")
            self.connection.sql("CREATE OR REPLACE TABLE x(id STRING, linestring LINESTRING_2D);")
            self.connection.table("x").to_parquet(empty_file_path)
            return self.connection.read_parquet(empty_file_path)

        groups = floor(total_required_ways / self.rows_per_bucket)
        grouped_required_ways_ids_path = Path(tmp_dir_name) / "ways_required_ids_grouped"
        self.connection.sql(f"""
            COPY (
                SELECT
                    *,
                    floor(
                        row_number() OVER (ORDER BY id) / {self.rows_per_bucket}
                    )::INTEGER as "group",
                FROM ({osm_parquet_files.ways_required_ids.sql_query()})
            ) TO '{grouped_required_ways_ids_path}'
            (FORMAT 'parquet', PARTITION_BY ("group"), ROW_GROUP_SIZE 25000)
        """)

        for group in range(groups + 1):
            current_required_ways_ids_group_path = grouped_required_ways_ids_path / f"group={group}"
            current_required_ways_ids_group_relation = self.connection.sql(f"""
                SELECT * FROM read_parquet('{current_required_ways_ids_group_path}/**')
            """)

            ways_with_linestrings = self.connection.sql(f"""
                SELECT id, list(point)::LINESTRING_2D linestring
                FROM (
                    SELECT w.id, n.point
                    FROM ({osm_parquet_files.ways_with_unnested_nodes_refs.sql_query()}) w
                    SEMI JOIN ({current_required_ways_ids_group_relation.sql_query()}) rw
                    ON w.id = rw.id
                    JOIN ({required_nodes_with_structs.sql_query()}) n
                    ON n.id = w.ref
                    ORDER BY w.id, w.ref_idx
                )
                GROUP BY id
            """)
            self._save_parquet_file(
                relation=ways_with_linestrings,
                file_path=required_ways_with_linestrings_path / f"group={group}",
            )

        ways_parquet = self.connection.sql(f"""
            SELECT * FROM read_parquet('{required_ways_with_linestrings_path}/**')
        """)
        return ways_parquet

    def _get_filtered_ways_with_proper_geometry(
        self,
        osm_parquet_files: ConvertedOSMParquetFiles,
        required_ways_with_linestrings: "duckdb.DuckDBPyRelation",
        tmp_dir_name: str,
    ) -> "duckdb.DuckDBPyRelation":
        ways_with_proper_geometry = self.connection.sql(f"""
            WITH required_ways_with_linestrings AS (
                SELECT
                    w.id,
                    w.tags,
                    w_l.linestring,
                    -- Filter below is based on `_is_closed_way_a_polygon` function from OSMnx
                    -- Filter values taken from https://wiki.openstreetmap.org/wiki/Overpass_turbo/Polygon_Features
                    (
                        -- if first and last nodes are the same
                        ST_Equals(linestring[1]::POINT_2D, linestring[-1]::POINT_2D)
                        -- if the element doesn't have any tags leave it as a Linestring
                        AND tags IS NOT NULL
                        -- if the element is specifically tagged 'area':'no' -> LineString
                        AND NOT (
                            list_contains(map_keys(tags), 'area')
                            AND list_extract(map_extract(tags, 'area'), 1) = 'no'
                        )
                        AND (
                            -- if all features with that key should be polygons -> Polygon
                            list_has_any(map_keys(tags), [
                                'amenity', 'area', 'area:highway', 'boundary',
                                'building', 'building:part', 'craft', 'golf',
                                'historic', 'indoor', 'landuse', 'leisure',
                                'military', 'office', 'place', 'public_transport',
                                'ruins', 'shop', 'tourism'
                            ])
                            -- if the value for that key in the element
                            -- is in the passlist -> Polygon
                            OR (
                                list_contains(map_keys(tags), 'barrier')
                                AND list_has_any(
                                    map_extract(tags, 'barrier'),
                                    ['city_wall', 'ditch', 'hedge', 'retaining_wall', 'spikes']
                                )
                            )
                            OR (
                                list_contains(map_keys(tags), 'highway')
                                AND list_has_any(
                                    map_extract(tags, 'highway'),
                                    ['services', 'rest_area', 'escape', 'elevator']
                                )
                            )
                            OR (
                                list_contains(map_keys(tags), 'power')
                                AND list_has_any(
                                    map_extract(tags, 'power'),
                                    ['plant', 'substation', 'generator', 'transformer']
                                )
                            )
                            OR (
                                list_contains(map_keys(tags), 'railway')
                                AND list_has_any(
                                    map_extract(tags, 'railway'),
                                    ['station', 'turntable', 'roundhouse', 'platform']
                                )
                            )
                            OR (
                                list_contains(map_keys(tags), 'waterway')
                                AND list_has_any(
                                    map_extract(tags, 'waterway'),
                                    ['riverbank', 'dock', 'boatyard', 'dam']
                                )
                            )
                            -- if the value for that key in the element
                            -- is not in the blocklist -> Polygon
                            OR (
                                list_contains(map_keys(tags), 'aeroway')
                                AND NOT list_has_any(map_extract(tags, 'aeroway'), ['taxiway'])
                            )
                            OR (
                                list_contains(map_keys(tags), 'man_made')
                                AND NOT list_has_any(
                                    map_extract(tags, 'man_made'),
                                    ['cutline', 'embankment', 'pipeline']
                                )
                            )
                            OR (
                                list_contains(map_keys(tags), 'natural')
                                AND NOT list_has_any(
                                    map_extract(tags, 'natural'),
                                    ['coastline', 'cliff', 'ridge', 'arete', 'tree_row']
                                )
                            )
                        )
                    ) AS is_polygon
                FROM ({required_ways_with_linestrings.sql_query()}) w_l
                SEMI JOIN ({osm_parquet_files.ways_filtered_ids.sql_query()}) fw ON w_l.id = fw.id
                JOIN ({osm_parquet_files.ways_all_with_tags.sql_query()}) w ON w.id = w_l.id
            ),
            proper_geometries AS (
                SELECT
                    id,
                    tags,
                    (CASE
                        WHEN is_polygon
                        THEN linestring_to_polygon_wkt(linestring)
                        ELSE linestring_to_linestring_wkt(linestring)
                    END)::GEOMETRY AS geometry
                FROM
                    required_ways_with_linestrings w
            )
            SELECT id, tags, geometry FROM proper_geometries
            """)
        ways_parquet = self._save_parquet_file_with_geometry(
            relation=ways_with_proper_geometry,
            file_path=Path(tmp_dir_name) / "filtered_ways_with_geometry",
        )
        return ways_parquet

    def _get_filtered_relations_with_geometry(
        self,
        osm_parquet_files: ConvertedOSMParquetFiles,
        required_ways_with_linestrings: "duckdb.DuckDBPyRelation",
        tmp_dir_name: str,
    ) -> "duckdb.DuckDBPyRelation":
        relations_with_geometry = self.connection.sql(f"""
            WITH unnested_relations AS (
                SELECT
                    r.id,
                    COALESCE(r.ref_role, 'outer') as ref_role,
                    r.ref,
                    linestring_to_linestring_wkt(w.linestring)::GEOMETRY as geometry
                FROM ({osm_parquet_files.relations_with_unnested_way_refs.sql_query()}) r
                SEMI JOIN ({osm_parquet_files.relations_filtered_ids.sql_query()}) fr
                ON r.id = fr.id
                JOIN ({required_ways_with_linestrings.sql_query()}) w
                ON w.id = r.ref
                ORDER BY r.id, r.ref_idx
            ),
            relations_with_geometries AS (
                SELECT id, ref_role, geom geometry
                FROM (
                    SELECT
                        id,
                        ref_role,
                        UNNEST(
                            ST_Dump(ST_LineMerge(ST_Collect(list(geometry)))), recursive := true
                        ),
                    FROM unnested_relations
                    GROUP BY id, ref_role
                )
                WHERE ST_NPoints(geom) >= 4
            ),
            valid_relations AS (
                SELECT id, is_valid
                FROM (
                    SELECT
                        id,
                        bool_and(
                            ST_Equals(ST_StartPoint(geometry), ST_EndPoint(geometry))
                        ) is_valid
                    FROM relations_with_geometries
                    GROUP BY id
                )
                WHERE is_valid = true
            ),
            unioned_geometries AS (
                SELECT id, ref_role, ST_Union_Agg(ST_MakePolygon(geometry)) geometry
                FROM relations_with_geometries
                SEMI JOIN valid_relations ON relations_with_geometries.id = valid_relations.id
                GROUP BY id, ref_role
            ),
            final_geometries AS (
                SELECT
                    outers.id,
                    CASE WHEN inners.id IS NOT NULL THEN
                        ST_Difference(outers.geometry, inners.geometry)
                    ELSE
                        outers.geometry
                    END AS geometry
                FROM (
                    SELECT * FROM
                    unioned_geometries
                    WHERE ref_role = 'outer'
                ) outers
                LEFT JOIN (
                    SELECT * FROM
                    unioned_geometries
                    WHERE ref_role = 'inner'
                ) inners
                ON outers.id = inners.id
            )
            SELECT r_g.id, r.tags, r_g.geometry
            FROM final_geometries r_g
            JOIN ({osm_parquet_files.relations_all_with_tags.sql_query()}) r
            ON r.id = r_g.id
        """)
        relations_parquet = self._save_parquet_file_with_geometry(
            relation=relations_with_geometry,
            file_path=Path(tmp_dir_name) / "filtered_relations_with_geometry",
        )
        return relations_parquet

    def _save_parquet_file_with_geometry(
        self, relation: "duckdb.DuckDBPyRelation", file_path: Path
    ) -> "duckdb.DuckDBPyRelation":
        self.connection.sql(f"""
            COPY (
                SELECT
                    * EXCLUDE (geometry), ST_AsWKB(geometry) geometry_wkb
                FROM ({relation.sql_query()})
            ) TO '{file_path}' (FORMAT 'parquet', PER_THREAD_OUTPUT true, ROW_GROUP_SIZE 25000)
        """)
        return self.connection.sql(f"""
            SELECT * EXCLUDE (geometry_wkb), ST_GeomFromWKB(geometry_wkb) geometry
            FROM read_parquet('{file_path}/**')
        """)

    def _concatenate_results_to_geoparquet(
        self, parsed_data: ParsedOSMFeatures, tmp_dir_name: str, save_file_path: Path
    ) -> None:
        import geoarrow.pyarrow as ga
        from geoarrow.pyarrow import io

        select_clauses = [*self._generate_osm_tags_sql_select(parsed_data), "geometry"]

        node_select_clauses = ["'node/' || id as feature_id", *select_clauses]
        way_select_clauses = ["'way/' || id as feature_id", *select_clauses]
        relation_select_clauses = ["'relation/' || id as feature_id", *select_clauses]

        unioned_features = self.connection.sql(f"""
            SELECT {', '.join(node_select_clauses)}
            FROM ({parsed_data.nodes.sql_query()}) n
            UNION ALL
            SELECT {', '.join(way_select_clauses)}
            FROM ({parsed_data.ways.sql_query()}) w
            UNION ALL
            SELECT {', '.join(relation_select_clauses)}
            FROM ({parsed_data.relations.sql_query()}) r
        """)

        grouped_features = self._parse_features_relation_to_groups(unioned_features)

        valid_features_full_relation = self.connection.sql(f"""
            SELECT * FROM ({grouped_features.sql_query()})
            WHERE ST_IsValid(geometry)
        """)

        valid_features_parquet_path = Path(tmp_dir_name) / "osm_valid_elements"
        valid_features_parquet_relation = self._save_parquet_file_with_geometry(
            valid_features_full_relation,
            valid_features_parquet_path,
        )

        valid_features_parquet_table = pq.read_table(valid_features_parquet_path)

        is_empty = valid_features_parquet_table.num_rows == 0

        if not is_empty:
            geometry_column = ga.as_wkb(
                ga.with_crs(valid_features_parquet_table.column("geometry_wkb"), WGS84_CRS)
            )
        else:
            geometry_column = ga.as_wkb(gpd.GeoSeries([], crs=WGS84_CRS))

        valid_features_parquet_table = valid_features_parquet_table.append_column(
            GEOMETRY_COLUMN, geometry_column
        )
        valid_features_parquet_table = valid_features_parquet_table.drop("geometry_wkb")

        parquet_tables = [valid_features_parquet_table]

        invalid_features_full_relation = self.connection.sql(f"""
            SELECT * FROM ({grouped_features.sql_query()}) a
            ANTI JOIN ({valid_features_parquet_relation.sql_query()}) b
            ON a.feature_id = b.feature_id
        """)

        total_nodes = parsed_data.nodes.count("id").fetchone()[0]
        total_ways = parsed_data.ways.count("id").fetchone()[0]
        total_relations = parsed_data.relations.count("id").fetchone()[0]
        total_features = total_nodes + total_ways + total_relations

        valid_features = valid_features_parquet_relation.count("feature_id").fetchone()[0]

        invalid_features = total_features - valid_features

        if invalid_features > 0:
            groups = floor(invalid_features / self.rows_per_bucket)
            grouped_invalid_features_result_parquet = (
                Path(tmp_dir_name) / "osm_invalid_elements_grouped"
            )
            self.connection.sql(f"""
                COPY (
                    SELECT
                        * EXCLUDE (geometry), ST_AsWKB(geometry) geometry_wkb,
                        floor(
                            row_number() OVER (ORDER BY feature_id) / {self.rows_per_bucket}
                        )::INTEGER as "group",
                    FROM ({invalid_features_full_relation.sql_query()})
                ) TO '{grouped_invalid_features_result_parquet}'
                (FORMAT 'parquet', PARTITION_BY ("group"), ROW_GROUP_SIZE 25000)
            """)

            for group in range(groups + 1):
                current_invalid_features_group_path = (
                    grouped_invalid_features_result_parquet / f"group={group}"
                )
                current_invalid_features_group_table = pq.read_table(
                    current_invalid_features_group_path
                ).drop("group")
                valid_geometry_column = ga.as_wkb(
                    ga.as_geoarrow(
                        ga.to_geopandas(
                            ga.with_crs(
                                current_invalid_features_group_table.column("geometry_wkb"),
                                WGS84_CRS,
                            )
                        ).make_valid()
                    )
                )

                current_invalid_features_group_table = (
                    current_invalid_features_group_table.append_column(
                        GEOMETRY_COLUMN, valid_geometry_column
                    )
                )
                current_invalid_features_group_table = current_invalid_features_group_table.drop(
                    "geometry_wkb"
                )
                parquet_tables.append(current_invalid_features_group_table)

        joined_parquet_table: pa.Table = pa.concat_tables(parquet_tables)

        is_empty = joined_parquet_table.num_rows == 0

        empty_columns = []
        for column_name in joined_parquet_table.column_names:
            if column_name in (FEATURES_INDEX, GEOMETRY_COLUMN):
                continue
            if (
                is_empty
                or pa.compute.all(
                    pa.compute.is_null(joined_parquet_table.column(column_name))
                ).as_py()
            ):
                empty_columns.append(column_name)

        if empty_columns:
            joined_parquet_table = joined_parquet_table.drop(empty_columns)

        io.write_geoparquet_table(
            joined_parquet_table, save_file_path, primary_geometry_column=GEOMETRY_COLUMN
        )

    def _generate_osm_tags_sql_select(self, parsed_data: ParsedOSMFeatures) -> list[str]:
        """Prepare features filter clauses based on tags filter."""
        osm_tag_keys_select_clauses = []

        if not self.merged_tags_filter:
            osm_tag_keys = set()
            for elements in (
                parsed_data.nodes,
                parsed_data.ways,
                parsed_data.relations,
            ):
                found_tag_keys = [row[0] for row in self.connection.sql(f"""
                    SELECT DISTINCT UNNEST(map_keys(tags)) tag_key
                    FROM ({elements.sql_query()})
                """).fetchall()]
                osm_tag_keys.update(found_tag_keys)
            osm_tag_keys_select_clauses = [
                f"list_extract(map_extract(tags, '{osm_tag_key}'), 1) as \"{osm_tag_key}\""
                for osm_tag_key in sorted(list(osm_tag_keys))
            ]
        # TODO: elif keep other tags
        else:
            for filter_tag_key, filter_tag_value in self.merged_tags_filter.items():
                if isinstance(filter_tag_value, bool) and filter_tag_value:
                    osm_tag_keys_select_clauses.append(
                        f"list_extract(map_extract(tags, '{filter_tag_key}'), 1) as"
                        f' "{filter_tag_key}"'
                    )
                elif isinstance(filter_tag_value, str):
                    escaped_value = self._sql_escape(filter_tag_value)
                    osm_tag_keys_select_clauses.append(f"""
                        CASE WHEN list_extract(
                            map_extract(tags, '{filter_tag_key}'), 1
                        ) = '{escaped_value}'
                        THEN '{escaped_value}'
                        ELSE NULL
                        END as "{filter_tag_key}"
                    """)
                elif isinstance(filter_tag_value, list) and filter_tag_value:
                    values_list = [f"'{self._sql_escape(value)}'" for value in filter_tag_value]
                    osm_tag_keys_select_clauses.append(f"""
                        CASE WHEN list_extract(
                            map_extract(tags, '{filter_tag_key}'), 1
                        ) IN ({', '.join(values_list)})
                        THEN list_extract(map_extract(tags, '{filter_tag_key}'), 1)
                        ELSE NULL
                        END as "{filter_tag_key}"
                    """)

        if len(osm_tag_keys_select_clauses) > 100:
            warnings.warn(
                "Select clause contains more than 100 columns"
                f" (found {len(osm_tag_keys_select_clauses)} columns)."
                " Query might fail with insufficient memory resources."
                " Consider applying more restrictive OsmTagsFilter for parsing.",
                stacklevel=1,
            )

        return osm_tag_keys_select_clauses

    def _parse_features_relation_to_groups(
        self,
        features_relation: "duckdb.DuckDBPyRelation",
    ) -> "duckdb.DuckDBPyRelation":
        """
        Optionally group raw OSM features into groups defined in `GroupedOsmTagsFilter`.

        Creates new features based on definition from `GroupedOsmTagsFilter`.
        Returns transformed DuckDB relation with columns based on group names from the filter.
        Values are built by concatenation of matching tag key and value with
        an equal sign (eg. amenity=parking). Since many tags can match a definition
        of a single group, a first match is used as a feature value.

        Args:
            features_relation (duckdb.DuckDBPyRelation): Generated features from the loader.

        Returns:
            duckdb.DuckDBPyRelation: Parsed features_relation.
        """
        if self.tags_filter and is_expected_type(self.tags_filter, GroupedOsmTagsFilter):
            grouped_tags_filter = cast(GroupedOsmTagsFilter, self.tags_filter)

            case_clauses = []
            for group_name in sorted(grouped_tags_filter.keys()):
                osm_filter = grouped_tags_filter[group_name]
                case_when_clauses = []
                for osm_tag_key, osm_tag_value in osm_filter.items():
                    if isinstance(osm_tag_value, bool) and osm_tag_value:
                        case_when_clauses.append(
                            f"WHEN \"{osm_tag_key}\" IS NOT NULL THEN '{osm_tag_key}=' ||"
                            f' "{osm_tag_key}"'
                        )
                    elif isinstance(osm_tag_value, str):
                        escaped_value = self._sql_escape(osm_tag_value)
                        case_when_clauses.append(
                            f"WHEN \"{osm_tag_key}\" = '{escaped_value}' THEN '{osm_tag_key}=' ||"
                            f' "{osm_tag_key}"'
                        )
                    elif isinstance(osm_tag_value, list) and osm_tag_value:
                        values_list = [f"'{self._sql_escape(value)}'" for value in osm_tag_value]
                        case_when_clauses.append(
                            f"WHEN \"{osm_tag_key}\" IN ({', '.join(values_list)}) THEN"
                            f" '{osm_tag_key}=' || \"{osm_tag_key}\""
                        )
                case_clause = f'CASE {" ".join(case_when_clauses)} END AS "{group_name}"'
                case_clauses.append(case_clause)

            joined_case_clauses = ", ".join(case_clauses)
            features_relation = self.connection.sql(f"""
                SELECT feature_id, {joined_case_clauses}, geometry
                FROM ({features_relation.sql_query()})
            """)

        return features_relation<|MERGE_RESOLUTION|>--- conflicted
+++ resolved
@@ -4,13 +4,10 @@
 This module contains a handler capable of parsing a PBF file into a GeoDataFrame.
 """
 
-<<<<<<< HEAD
 import hashlib
 import json
 import shutil
 import tempfile
-=======
->>>>>>> ac33edcd
 import warnings
 from collections.abc import Sequence
 from math import floor
