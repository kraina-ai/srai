"""
OSM PBF Loader.

This module contains loader capable of loading OpenStreetMap features from `*.osm.pbf` files.
"""
from pathlib import Path
from typing import Hashable, List, Mapping, Optional, Sequence, Union

import geopandas as gpd
import pandas as pd

<<<<<<< HEAD
from srai.constants import FEATURES_INDEX, WGS84_CRS
from srai.loaders import Loader
from srai.loaders.osm_loaders.filters.osm_tags_type import osm_tags_type
from srai.utils._optional import import_optional_dependencies


class OSMPbfLoader(Loader):
=======
from srai.constants import FEATURES_INDEX, GEOMETRY_COLUMN, WGS84_CRS
from srai.loaders.osm_loaders._base import OSMLoader
from srai.loaders.osm_loaders.filters._typing import grouped_osm_tags_type, osm_tags_type
from srai.utils._optional import import_optional_dependencies


class OSMPbfLoader(OSMLoader):
>>>>>>> 22ddb850
    """
    OSMPbfLoader.

    OSM(OpenStreetMap)[1] PBF(Protocolbuffer Binary Format)[2] loader is a loader
    capable of loading OSM features from a PBF file. It filters features based on OSM tags[3]
    in form of key:value pairs, that are used by OSM users to give meaning to geometries.

    This loader uses `pyosmium`[3] library capable of parsing an `*.osm.pbf` file.

    Additionally, it can download a pbf file extract for a given area using Protomaps API.

    References:
        1. https://www.openstreetmap.org/
        2. https://wiki.openstreetmap.org/wiki/PBF_Format
        3. https://osmcode.org/pyosmium/
    """

    def __init__(
        self,
        pbf_file: Optional[Union[str, Path]] = None,
        download_directory: Union[str, Path] = "files",
    ) -> None:
        """
        Initialize OSMPbfLoader.

        Args:
            pbf_file (Union[str, Path], optional): Downloaded `*.osm.pbf` file to be used by
                the loader. If not provided, it will be automatically downloaded for a given area.
                Defaults to None.
            download_directory (Union[str, Path], optional): Directory where to save the downloaded
                `*.osm.pbf` files. Ignored if `pbf_file` is provided. Defaults to "files"
        """
        import_optional_dependencies(dependency_group="osm", modules=["osmium"])
        self.pbf_file = pbf_file
        self.download_directory = download_directory

    def load(
        self,
        area: gpd.GeoDataFrame,
        tags: Union[osm_tags_type, grouped_osm_tags_type],
    ) -> gpd.GeoDataFrame:
        """
        Load OSM features with specified tags for a given area from an `*.osm.pbf` file.

        The loader will use provided `*.osm.pbf` file, or download extracts
        using `PbfFileDownloader`. Later it will parse and filter features from files
        using `PbfFileHandler`. It will return a GeoDataFrame containing the `geometry` column
        and columns for tag keys.

        Note: Some key/value pairs might be missing from the resulting GeoDataFrame,
            simply because there are no such objects in the given area.

        Note: If you want to extract data for a big area (like country, or more), it's encouraged
            to use existing `*.osm.pbf` extracts from GeoFabrik (https://download.geofabrik.de/)
            or BBBike (https://extract.bbbike.org/). You can provide those predownloaded files in
            the constructor of the `OSMPbfLoader`.

        Args:
            area (gpd.GeoDataFrame): Area for which to download objects.
            tags (Union[osm_tags_type, grouped_osm_tags_type]): A dictionary
                specifying which tags to download.
                The keys should be OSM tags (e.g. `building`, `amenity`).
                The values should either be `True` for retrieving all objects with the tag,
                string for retrieving a single tag-value pair
                or list of strings for retrieving all values specified in the list.
                `tags={'leisure': 'park}` would return parks from the area.
                `tags={'leisure': 'park, 'amenity': True, 'shop': ['bakery', 'bicycle']}`
                would return parks, all amenity types, bakeries and bicycle shops.

        Returns:
            gpd.GeoDataFrame: Downloaded features as a GeoDataFrame.
        """
        from srai.loaders.osm_loaders.pbf_file_downloader import PbfFileDownloader
        from srai.loaders.osm_loaders.pbf_file_handler import PbfFileHandler

        area_wgs84 = area.to_crs(crs=WGS84_CRS)

        downloaded_pbf_files: Mapping[Hashable, Sequence[Union[str, Path]]]
        if self.pbf_file is not None:
            downloaded_pbf_files = {Path(self.pbf_file).name: [self.pbf_file]}
        else:
            downloaded_pbf_files = PbfFileDownloader(
                download_directory=self.download_directory
            ).download_pbf_files_for_regions_gdf(regions_gdf=area_wgs84)

        clipping_polygon = area_wgs84.geometry.unary_union

        merged_tags = self._merge_osm_tags_filter(tags)

        pbf_handler = PbfFileHandler(tags=merged_tags, region_geometry=clipping_polygon)

        results = []
        for region_id, pbf_files in downloaded_pbf_files.items():
            features_gdf = pbf_handler.get_features_gdf(
                file_paths=pbf_files, region_id=str(region_id)
            )
            results.append(features_gdf)

        result_gdf = self._group_gdfs(results).set_crs(WGS84_CRS)

        features_columns = result_gdf.columns.drop(labels=[GEOMETRY_COLUMN]).sort_values()
        result_gdf = result_gdf[[GEOMETRY_COLUMN, *features_columns]]

        return self._parse_features_gdf_to_groups(result_gdf, tags)

    def _group_gdfs(self, gdfs: List[gpd.GeoDataFrame]) -> gpd.GeoDataFrame:
        if not gdfs:
            return self._get_empty_result()
        elif len(gdfs) == 1:
            gdf = gdfs[0]
        else:
            gdf = pd.concat(gdfs)

        return gdf[~gdf.index.duplicated(keep="first")]

    def _get_empty_result(self) -> gpd.GeoDataFrame:
        return gpd.GeoDataFrame(index=pd.Index(name=FEATURES_INDEX), crs=WGS84_CRS, geometry=[])<|MERGE_RESOLUTION|>--- conflicted
+++ resolved
@@ -9,23 +9,16 @@
 import geopandas as gpd
 import pandas as pd
 
-<<<<<<< HEAD
-from srai.constants import FEATURES_INDEX, WGS84_CRS
-from srai.loaders import Loader
-from srai.loaders.osm_loaders.filters.osm_tags_type import osm_tags_type
-from srai.utils._optional import import_optional_dependencies
-
-
-class OSMPbfLoader(Loader):
-=======
 from srai.constants import FEATURES_INDEX, GEOMETRY_COLUMN, WGS84_CRS
 from srai.loaders.osm_loaders._base import OSMLoader
-from srai.loaders.osm_loaders.filters._typing import grouped_osm_tags_type, osm_tags_type
+from srai.loaders.osm_loaders.filters._typing import (
+    grouped_osm_tags_type,
+    osm_tags_type,
+)
 from srai.utils._optional import import_optional_dependencies
 
 
 class OSMPbfLoader(OSMLoader):
->>>>>>> 22ddb850
     """
     OSMPbfLoader.
 
