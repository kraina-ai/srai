--- conflicted
+++ resolved
@@ -17,12 +17,9 @@
 
 ### Changed
 
-<<<<<<< HEAD
-- Refactored `PbfFileHandler` to use `DuckDB` with `spatial` extension instead of `osmium` and `GDAL` [#405](https://github.com/kraina-ai/srai/pull/405)
+- Refactored `PbfFileHandler` to use `QuackOSM` library instead of `osmium` and `GDAL` [#405](https://github.com/kraina-ai/srai/pull/405)
 - Changed the default pbf download source from `protomaps` download service to `geofabrik`.
-=======
 - Added option to parse `MultiPolygon` geometries in `srai.geometry.remove_interiors` function.
->>>>>>> 6156dcec
 
 ### Deprecated
 
