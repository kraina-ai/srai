# Changelog
All notable changes to this project will be documented in this file.

The format is based on [Keep a Changelog](https://keepachangelog.com/en/1.0.0/),
and this project adheres to [Semantic Versioning](https://semver.org/spec/v2.0.0.html).

## [Unreleased] - 2022-MM-DD

### Added
- GTFS Loader from gtfs2vec paper
<<<<<<< HEAD
- GTFS2Vec Model from gtfs2vec paper
- GTFS2Vec Embedder using gtfs2vec model
=======
- OSMTagLoader
>>>>>>> 050bda4c

### Changed
- Change embedders and joiners interface to have `.transform` method

### Deprecated

### Removed

### Fixed

### Security

## [0.0.1] - 2022-11-23

### Added
- PDM as a dependency management tool
- black, flake8, isort, mypy, pytest-cov
- pre-commit configuration
- Apache 2.0 license
- mkdocs for documentation
- GitHub pages to host documentation
- initial requirements
- H3 Regionizer
- Voronoi Regionizer
- Administrative Boundary Regionizer
- Intersection Joiner
- Geoparquet Loader

[Unreleased]: https://github.com/srai-lab/srai/compare/0.0.1...HEAD
[0.0.1]: https://github.com/srai-lab/srai/compare/687500b...0.0.1<|MERGE_RESOLUTION|>--- conflicted
+++ resolved
@@ -8,12 +8,9 @@
 
 ### Added
 - GTFS Loader from gtfs2vec paper
-<<<<<<< HEAD
 - GTFS2Vec Model from gtfs2vec paper
 - GTFS2Vec Embedder using gtfs2vec model
-=======
 - OSMTagLoader
->>>>>>> 050bda4c
 
 ### Changed
 - Change embedders and joiners interface to have `.transform` method
