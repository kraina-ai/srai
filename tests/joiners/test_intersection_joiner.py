"""Intersection joiner tests."""
from unittest import TestCase

import geopandas as gpd
import pandas as pd
import pytest

from srai.constants import GEOMETRY_COLUMN
from srai.joiners import IntersectionJoiner

ut = TestCase()


def test_regions_without_geometry_value_error(
    no_geometry_gdf: gpd.GeoDataFrame, features_gdf: gpd.GeoDataFrame
) -> None:
    """Test checks if regions without geometry are disallowed."""
    with pytest.raises(ValueError):
        IntersectionJoiner().transform(regions=no_geometry_gdf, features=features_gdf)


def test_features_without_geometry_value_error(
    regions_gdf: gpd.GeoDataFrame, no_geometry_gdf: gpd.GeoDataFrame
) -> None:
    """Test checks if features without geometry are disallowed."""
    with pytest.raises(ValueError):
        IntersectionJoiner().transform(regions=regions_gdf, features=no_geometry_gdf)


def test_empty_regions_value_error(
    empty_gdf: gpd.GeoDataFrame, features_gdf: gpd.GeoDataFrame
) -> None:
    """Test checks if empty regions are disallowed."""
    with pytest.raises(ValueError):
        IntersectionJoiner().transform(regions=empty_gdf, features=features_gdf)


def test_empty_features_value_error(
    regions_gdf: gpd.GeoDataFrame, empty_gdf: gpd.GeoDataFrame
) -> None:
    """Test checks if empty features are disallowed."""
    with pytest.raises(ValueError):
        IntersectionJoiner().transform(regions=regions_gdf, features=empty_gdf)


def test_correct_multiindex_intersection_joiner(
    regions_gdf: gpd.GeoDataFrame, features_gdf: gpd.GeoDataFrame, joint_multiindex: pd.MultiIndex
) -> None:
    """Test checks if intersection joiner returns correct MultiIndex."""
    joint = IntersectionJoiner().transform(regions=regions_gdf, features=features_gdf)

    ut.assertEqual(joint.index.names, joint_multiindex.names)
    ut.assertCountEqual(joint.index, joint_multiindex)


def test_correct_multiindex_intersection_joiner_without_geom(
    regions_gdf: gpd.GeoDataFrame, features_gdf: gpd.GeoDataFrame, joint_multiindex: pd.MultiIndex
) -> None:
    """Test checks if intersection joiner returns correct MultiIndex."""
    joint = IntersectionJoiner().transform(
        regions=regions_gdf, features=features_gdf, return_geom=False
    )

    ut.assertEqual(joint.index.names, joint_multiindex.names)
    ut.assertCountEqual(joint.index, joint_multiindex)
<<<<<<< HEAD
    ut.assertNotIn(GEOMETRY_COLUMN, joint.columns)
=======
    ut.assertNotIn("geometry", joint.columns)
    ut.assertIs(len(joint.columns), 0)
>>>>>>> bc80beca
<|MERGE_RESOLUTION|>--- conflicted
+++ resolved
@@ -63,9 +63,5 @@
 
     ut.assertEqual(joint.index.names, joint_multiindex.names)
     ut.assertCountEqual(joint.index, joint_multiindex)
-<<<<<<< HEAD
     ut.assertNotIn(GEOMETRY_COLUMN, joint.columns)
-=======
-    ut.assertNotIn("geometry", joint.columns)
-    ut.assertIs(len(joint.columns), 0)
->>>>>>> bc80beca
+    ut.assertIs(len(joint.columns), 0)