--- conflicted
+++ resolved
@@ -226,23 +226,14 @@
     embedder = GTFS2VecEmbedder(hidden_size=2, embedding_size=4, skip_autoencoder=not embedding)
 
     seed_everything(42)
-<<<<<<< HEAD
-    embedder.fit(regions_gdf, features_gdf, joint_gdf)
+    embedder.fit(regions_gdf, features_gdf, joint_gdf, trainer_kwargs=TRAINER_KWARGS)
     features_embedded = embedder.transform(regions_gdf, features_gdf, joint_gdf).to_dataframe()
-=======
-    embedder.fit(regions_gdf, features_gdf, joint_gdf, trainer_kwargs=TRAINER_KWARGS)
-    features_embedded = embedder.transform(regions_gdf, features_gdf, joint_gdf)
->>>>>>> 5abdf736
 
     pd.testing.assert_frame_equal(features_embedded, expected_features, atol=1e-3)
 
     seed_everything(42)
-<<<<<<< HEAD
-    features_embedded = embedder.fit_transform(regions_gdf, features_gdf, joint_gdf).to_dataframe()
-=======
     features_embedded = embedder.fit_transform(
         regions_gdf, features_gdf, joint_gdf, trainer_kwargs=TRAINER_KWARGS
-    )
->>>>>>> 5abdf736
+    ).to_dataframe()
 
     pd.testing.assert_frame_equal(features_embedded, expected_features, atol=1e-3)