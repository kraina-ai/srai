--- conflicted
+++ resolved
@@ -40,13 +40,8 @@
    "metadata": {},
    "outputs": [],
    "source": [
-<<<<<<< HEAD
-    "ds = philadelphia_crime.load(hf_token=hf_token)\n",
-    "print(ds.keys())"
-=======
     "ds = philadelphia_crime.load()\n",
     "ds.keys()"
->>>>>>> 6723808d
    ]
   },
   {
@@ -124,30 +119,7 @@
    "metadata": {},
    "outputs": [],
    "source": [
-<<<<<<< HEAD
-    "ds = philadelphia_crime_2013.load(hf_token=hf_token, version=\"2013\")\n",
-    "print(ds.keys())"
-   ]
-  },
-  {
-   "cell_type": "code",
-   "execution_count": null,
-   "metadata": {},
-   "outputs": [],
-   "source": [
-    "type(philadelphia_crime_2013.train_gdf), type(philadelphia_crime_2013.test_gdf)"
-   ]
-  },
-  {
-   "cell_type": "code",
-   "execution_count": null,
-   "metadata": {},
-   "outputs": [],
-   "source": [
-    "gdf_2013_all = philadelphia_crime_2013.train_gdf"
-=======
-    "type(philadelphia_crime.train_gdf), type(philadelphia_crime.test_gdf)"
->>>>>>> 6723808d
+    "type(philadelphia_crime.train_gdf), type(philadelphia_crime.test_gdf)"
    ]
   },
   {
