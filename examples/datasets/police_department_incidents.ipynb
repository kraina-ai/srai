{
 "cells": [
  {
   "cell_type": "code",
   "execution_count": null,
   "metadata": {},
   "outputs": [],
   "source": [
    "from srai.datasets import PoliceDepartmentIncidentsDataset"
   ]
  },
  {
   "cell_type": "code",
   "execution_count": null,
   "metadata": {},
   "outputs": [],
   "source": [
    "police_department_incidents = PoliceDepartmentIncidentsDataset()"
   ]
  },
  {
   "cell_type": "code",
   "execution_count": null,
   "metadata": {},
   "outputs": [],
   "source": [
    "type(police_department_incidents.train_gdf), type(police_department_incidents.test_gdf)"
   ]
  },
  {
   "cell_type": "markdown",
   "metadata": {},
   "source": [
    "Default config"
   ]
  },
  {
   "cell_type": "code",
   "execution_count": null,
   "metadata": {},
   "outputs": [],
   "source": [
<<<<<<< HEAD
    "ds = police_department_incidents.load(hf_token=\"hf_token\")\n",
    "print(ds.keys())"
=======
    "ds = police_department_incidents.load()\n",
    "ds.keys()"
>>>>>>> 6723808d
   ]
  },
  {
   "cell_type": "code",
   "execution_count": null,
   "metadata": {},
   "outputs": [],
   "source": [
    "type(police_department_incidents.train_gdf), type(police_department_incidents.test_gdf)"
   ]
  },
  {
   "cell_type": "code",
   "execution_count": null,
   "metadata": {},
   "outputs": [],
   "source": [
    "police_department_incidents.resolution"
   ]
  },
  {
   "cell_type": "code",
   "execution_count": null,
   "metadata": {},
   "outputs": [],
   "source": [
    "gdf_train, gdf_test = ds[\"train\"], ds[\"test\"]"
   ]
  },
  {
   "cell_type": "code",
   "execution_count": null,
   "metadata": {},
   "outputs": [],
   "source": [
    "gdf_train.head()"
   ]
  },
  {
   "cell_type": "markdown",
   "metadata": {},
   "source": [
    "Getting the h3 with target values"
   ]
  },
  {
   "cell_type": "code",
   "execution_count": null,
   "metadata": {},
   "outputs": [],
   "source": [
    "train_h3, test_h3 = police_department_incidents.get_h3_with_labels(resolution=8)"
   ]
  },
  {
   "cell_type": "code",
   "execution_count": null,
   "metadata": {},
   "outputs": [],
   "source": [
    "train_h3.head()"
   ]
  },
  {
   "cell_type": "code",
   "execution_count": null,
   "metadata": {},
   "outputs": [],
   "source": [
    "test_h3.head()"
   ]
  },
  {
   "cell_type": "markdown",
   "metadata": {},
   "source": [
    "loading raw, full data"
   ]
  },
  {
   "cell_type": "code",
   "execution_count": null,
   "metadata": {},
   "outputs": [],
   "source": [
    "ds = police_department_incidents.load(version=\"all\")\n",
    "ds.keys()"
   ]
  },
  {
   "cell_type": "code",
   "execution_count": null,
   "metadata": {},
   "outputs": [],
   "source": [
<<<<<<< HEAD
    "ds = police_department_incidents_all.load(hf_token=hf_token, version=\"all\")\n",
    "print(ds.keys())"
   ]
  },
  {
   "cell_type": "code",
   "execution_count": null,
   "metadata": {},
   "outputs": [],
   "source": [
    "type(police_department_incidents_all.train_gdf), type(police_department_incidents_all.test_gdf)"
   ]
  },
  {
   "cell_type": "code",
   "execution_count": null,
   "metadata": {},
   "outputs": [],
   "source": [
    "gdf_train = police_department_incidents_all.train_gdf"
=======
    "type(police_department_incidents.train_gdf), type(police_department_incidents.test_gdf)"
>>>>>>> 6723808d
   ]
  },
  {
   "cell_type": "code",
   "execution_count": null,
   "metadata": {},
   "outputs": [],
   "source": [
    "ds[\"train\"].head()"
   ]
  },
  {
   "cell_type": "markdown",
   "metadata": {},
   "source": [
    "Creating your own train - test split -> Bucket regression (works similarly for spatial regression)"
   ]
  },
  {
   "cell_type": "code",
   "execution_count": null,
   "metadata": {},
   "outputs": [],
   "source": [
    "train, test = police_department_incidents.train_test_split_bucket_regression(\n",
    "    target_column=None, test_size=0.2, resolution=8, bucket_number=10, random_state=42, dev=False\n",
    ")"
   ]
  },
  {
   "cell_type": "code",
   "execution_count": null,
   "metadata": {},
   "outputs": [],
   "source": [
    "type(police_department_incidents.train_gdf), type(police_department_incidents.test_gdf)"
   ]
  },
  {
   "cell_type": "code",
   "execution_count": null,
   "metadata": {},
   "outputs": [],
   "source": [
    "police_department_incidents.resolution"
   ]
  },
  {
   "cell_type": "code",
   "execution_count": null,
   "metadata": {},
   "outputs": [],
   "source": [
    "train.head()"
   ]
  },
  {
   "cell_type": "code",
   "execution_count": null,
   "metadata": {},
   "outputs": [],
   "source": [
    "test.head()"
   ]
  },
  {
   "cell_type": "code",
   "execution_count": null,
   "metadata": {},
   "outputs": [],
   "source": []
  }
 ],
 "metadata": {
  "kernelspec": {
   "display_name": ".venv",
   "language": "python",
   "name": "python3"
  },
  "language_info": {
   "codemirror_mode": {
    "name": "ipython",
    "version": 3
   },
   "file_extension": ".py",
   "mimetype": "text/x-python",
   "name": "python",
   "nbconvert_exporter": "python",
   "pygments_lexer": "ipython3",
   "version": "3.11.11"
  }
 },
 "nbformat": 4,
 "nbformat_minor": 2
}<|MERGE_RESOLUTION|>--- conflicted
+++ resolved
@@ -40,13 +40,8 @@
    "metadata": {},
    "outputs": [],
    "source": [
-<<<<<<< HEAD
-    "ds = police_department_incidents.load(hf_token=\"hf_token\")\n",
-    "print(ds.keys())"
-=======
     "ds = police_department_incidents.load()\n",
     "ds.keys()"
->>>>>>> 6723808d
    ]
   },
   {
@@ -142,30 +137,7 @@
    "metadata": {},
    "outputs": [],
    "source": [
-<<<<<<< HEAD
-    "ds = police_department_incidents_all.load(hf_token=hf_token, version=\"all\")\n",
-    "print(ds.keys())"
-   ]
-  },
-  {
-   "cell_type": "code",
-   "execution_count": null,
-   "metadata": {},
-   "outputs": [],
-   "source": [
-    "type(police_department_incidents_all.train_gdf), type(police_department_incidents_all.test_gdf)"
-   ]
-  },
-  {
-   "cell_type": "code",
-   "execution_count": null,
-   "metadata": {},
-   "outputs": [],
-   "source": [
-    "gdf_train = police_department_incidents_all.train_gdf"
-=======
-    "type(police_department_incidents.train_gdf), type(police_department_incidents.test_gdf)"
->>>>>>> 6723808d
+    "type(police_department_incidents.train_gdf), type(police_department_incidents.test_gdf)"
    ]
   },
   {
