--- conflicted
+++ resolved
@@ -40,14 +40,8 @@
    "metadata": {},
    "outputs": [],
    "source": [
-<<<<<<< HEAD
-    "hf_token = os.getenv(\"HF_TOKEN\")\n",
-    "ds = airbnb_multicity.load(hf_token=hf_token)\n",
-    "print(ds.keys())"
-=======
     "ds = airbnb_multicity.load()\n",
     "ds.keys()"
->>>>>>> 6723808d
    ]
   },
   {
@@ -143,30 +137,7 @@
    "metadata": {},
    "outputs": [],
    "source": [
-<<<<<<< HEAD
-    "ds = airbnb_multicity_all.load(hf_token=hf_token, version=\"all\")\n",
-    "print(ds.keys())"
-   ]
-  },
-  {
-   "cell_type": "code",
-   "execution_count": null,
-   "metadata": {},
-   "outputs": [],
-   "source": [
-    "type(airbnb_multicity_all.train_gdf), type(airbnb_multicity_all.test_gdf)"
-   ]
-  },
-  {
-   "cell_type": "code",
-   "execution_count": null,
-   "metadata": {},
-   "outputs": [],
-   "source": [
-    "gdf_all = airbnb_multicity_all.train_gdf"
-=======
-    "type(airbnb_multicity.train_gdf), type(airbnb_multicity.test_gdf)"
->>>>>>> 6723808d
+    "type(airbnb_multicity.train_gdf), type(airbnb_multicity.test_gdf)"
    ]
   },
   {
